"""ノード編集画面のウィンドウ実装。"""

from __future__ import annotations

import json
import logging
import shutil
import uuid
from pathlib import Path
from collections.abc import Iterable as IterableABC, Mapping
from datetime import datetime
from typing import Dict, Iterable, List, Optional, Set, Tuple

from PySide6.QtCore import QPoint, QSize, Qt, Signal
from PySide6.QtGui import (
    QAction,
    QCloseEvent,
    QKeySequence,
    QResizeEvent,
    QShortcut,
)
from PySide6.QtWidgets import (
    QAbstractItemView,
    QDialog,
    QDockWidget,
    QFrame,
    QFileDialog,
    QFormLayout,
    QHBoxLayout,
    QLabel,
    QLineEdit,
    QListWidget,
    QListWidgetItem,
    QMainWindow,
    QMenu,
    QMessageBox,
    QPushButton,
    QSlider,
    QSpinBox,
    QSizePolicy,
    QTabWidget,
    QVBoxLayout,
    QWidget,
)
from NodeGraphQt import NodeGraph, Port


LOGGER = logging.getLogger(__name__)

from .nodes import ReviewNode, TaskNode
from ..settings.project_service import ProjectContext, ProjectService
from ..settings.project_settings import ProjectSettings
from ..settings.user_settings import UserAccount, UserSettingsManager
from .project_settings_dialog import ProjectSettingsDialog
from .style import apply_base_style
from .user_settings_dialog import UserSettingsDialog


class NodeContentBrowser(QWidget):
    """ノード追加と検索をまとめたコンテンツブラウザ風ウィジェット。"""

    node_type_requested = Signal(str)
    search_submitted = Signal(str)
    back_requested = Signal()

    def __init__(self, parent: Optional[QWidget] = None) -> None:
        super().__init__(parent)
        self._search_line: QLineEdit = QLineEdit(self)
        self._available_list: QListWidget = QListWidget(self)
        self._available_entries: List[Dict[str, str]] = []
        self._icon_size_slider: QSlider = QSlider(Qt.Horizontal, self)
        self._icon_size_spin: QSpinBox = QSpinBox(self)
<<<<<<< HEAD
        self._icon_size: int = 32
        self._compact_mode: bool = False
        self._icon_control_container: Optional[QWidget] = None
=======
        self._icon_size_base: int = 16
        self._icon_size_level: int = 2
>>>>>>> 750877b3

        self._setup_ui()
        self._connect_signals()
        self._update_layout_for_size(self.size())

    def _setup_ui(self) -> None:
        outer_layout = QVBoxLayout(self)
        outer_layout.setContentsMargins(0, 0, 0, 0)
        outer_layout.setSpacing(12)

        card = QFrame(self)
        card.setObjectName("panelCard")
        card_layout = QVBoxLayout(card)
        card_layout.setContentsMargins(20, 20, 20, 20)
        card_layout.setSpacing(12)

        header_layout = QHBoxLayout()
        header_layout.setContentsMargins(0, 0, 0, 0)
        header_layout.setSpacing(8)

        title_label = QLabel("コンテンツブラウザ", card)
        title_label.setObjectName("panelTitle")
        header_layout.addWidget(title_label)
        header_layout.addStretch(1)

        back_button = QPushButton("スタート画面に戻る", card)
        back_button.clicked.connect(self.back_requested.emit)
        header_layout.addWidget(back_button)

        card_layout.addLayout(header_layout)

        search_layout = QHBoxLayout()
        search_layout.setContentsMargins(0, 0, 0, 0)
        search_layout.setSpacing(8)

        self._search_line.setPlaceholderText("ノードを検索")
        self._search_line.setClearButtonEnabled(True)
        search_layout.addWidget(self._search_line, 1)

        card_layout.addLayout(search_layout)

        self._configure_list_widget(self._available_list)

        icon_control = self._create_icon_size_control(card)

        card_layout.addWidget(
            self._build_section(
                "追加可能ノード",
                self._available_list,
                header_widget=icon_control,
            ),
            1,
        )

        outer_layout.addWidget(card, 1)

    def _configure_list_widget(self, widget: QListWidget) -> None:
        widget.setObjectName("contentList")
        widget.setViewMode(QListWidget.IconMode)
        widget.setMovement(QListWidget.Static)
        widget.setResizeMode(QListWidget.Adjust)
        widget.setWrapping(True)
        widget.setWordWrap(True)
        widget.setTextElideMode(Qt.TextElideMode.ElideNone)
        widget.setIconSize(QSize(self._current_icon_size(), self._current_icon_size()))
        widget.setSpacing(10)
        widget.setSelectionMode(QAbstractItemView.SingleSelection)
        widget.setUniformItemSizes(False)
        widget.setSizePolicy(QSizePolicy.Expanding, QSizePolicy.Expanding)
        self._apply_icon_size()

    def _build_section(
        self,
        title: str,
        widget: QListWidget,
        header_widget: Optional[QWidget] = None,
    ) -> QWidget:
        frame = QFrame(self)
        frame.setObjectName("inspectorSection")
        frame_layout = QVBoxLayout(frame)
        frame_layout.setContentsMargins(16, 16, 16, 16)
        frame_layout.setSpacing(10)

        header_layout = QHBoxLayout()
        header_layout.setContentsMargins(0, 0, 0, 0)
        header_layout.setSpacing(6)

        label = QLabel(title, frame)
        label.setObjectName("panelTitle")
        header_layout.addWidget(label)

        if header_widget is not None:
            header_layout.addStretch(1)
            header_layout.addWidget(header_widget)

        frame_layout.addLayout(header_layout)
        frame_layout.addWidget(widget, 1)

        return frame

    def _create_icon_size_control(self, parent: QWidget) -> QWidget:
        container = QWidget(parent)
        self._icon_control_container = container
        layout = QHBoxLayout(container)
        layout.setContentsMargins(0, 0, 0, 0)
        layout.setSpacing(6)

        size_label = QLabel("アイコンサイズ", container)
        size_label.setProperty("hint", "secondary")

        self._icon_size_slider.setParent(container)
        self._icon_size_slider.setRange(1, 5)
        self._icon_size_slider.setSingleStep(1)
        self._icon_size_slider.setPageStep(1)
        self._icon_size_slider.setValue(self._icon_size_level)
        self._icon_size_slider.setTickInterval(1)
        self._icon_size_slider.setTickPosition(QSlider.TicksBelow)
        self._icon_size_slider.setTracking(True)

        self._icon_size_spin.setParent(container)
        self._icon_size_spin.setRange(1, 5)
        self._icon_size_spin.setSingleStep(1)
        self._icon_size_spin.setValue(self._icon_size_level)
        self._icon_size_spin.setSuffix("x")

        layout.addWidget(size_label)
        layout.addWidget(self._icon_size_slider, 1)
        layout.addWidget(self._icon_size_spin)

        return container

    def _connect_signals(self) -> None:
        self._search_line.textChanged.connect(self._apply_filter)
        self._search_line.returnPressed.connect(self._on_search_submitted)
        self._available_list.itemActivated.connect(self._on_available_item_activated)
        self._icon_size_slider.valueChanged.connect(self._on_icon_size_changed)
        self._icon_size_spin.valueChanged.connect(self._on_icon_size_changed)

    def set_available_nodes(self, entries: List[Dict[str, str]]) -> None:
        self._available_entries = entries
        self._available_list.clear()
        alignment = Qt.AlignLeft | Qt.AlignTop
        for entry in entries:
            title = entry.get("title", "")
            subtitle = entry.get("subtitle", "")
            node_type = entry.get("type", "")
            item = QListWidgetItem(self._format_entry_text(entry))
            item.setData(Qt.UserRole, node_type)
            searchable = "\n".join(
                part for part in (title, subtitle, node_type) if part
            ).lower()
            item.setData(Qt.UserRole + 1, searchable)
            item.setToolTip(node_type)
            item.setTextAlignment(alignment)
            item.setSizeHint(self._list_item_size_hint())
            self._available_list.addItem(item)
        self._apply_filter()
        self._apply_icon_size()
        self._update_item_texts()

    def focus_search(self) -> None:
        self._search_line.setFocus()
        self._search_line.selectAll()

    def current_search_text(self) -> str:
        return self._search_line.text()

    def first_visible_available_type(self) -> Optional[str]:
        for index in range(self._available_list.count()):
            item = self._available_list.item(index)
            if item is not None and not item.isHidden():
                data = item.data(Qt.UserRole)
                if isinstance(data, str):
                    return data
        return None

    def _apply_filter(self) -> None:
        keyword = self._search_line.text().strip().lower()
        for index in range(self._available_list.count()):
            item = self._available_list.item(index)
            if item is None:
                continue
            search_text = item.data(Qt.UserRole + 1)
            if not isinstance(search_text, str):
                search_text = item.text().lower()
            item.setHidden(bool(keyword) and keyword not in search_text)

    def _on_search_submitted(self) -> None:
        self.search_submitted.emit(self._search_line.text())

    def _on_available_item_activated(self, item: QListWidgetItem) -> None:
        if item is None:
            return
        node_type = item.data(Qt.UserRole)
        if isinstance(node_type, str):
            self.node_type_requested.emit(node_type)

    def _on_icon_size_changed(self, value: int) -> None:
        clamped = max(self._icon_size_spin.minimum(), min(value, self._icon_size_spin.maximum()))
        if clamped == self._icon_size_level:
            return
        self._icon_size_level = clamped
        if self._icon_size_slider.value() != clamped:
            self._icon_size_slider.blockSignals(True)
            self._icon_size_slider.setValue(clamped)
            self._icon_size_slider.blockSignals(False)
        if self._icon_size_spin.value() != clamped:
            self._icon_size_spin.blockSignals(True)
            self._icon_size_spin.setValue(clamped)
            self._icon_size_spin.blockSignals(False)
        self._apply_icon_size()

    def _apply_icon_size(self) -> None:
<<<<<<< HEAD
        icon_size_value = self._current_icon_size_value()
        icon_size = QSize(icon_size_value, icon_size_value)
=======
        icon_length = self._current_icon_size()
        icon_size = QSize(icon_length, icon_length)
>>>>>>> 750877b3
        self._available_list.setIconSize(icon_size)
        item_size = self._list_item_size_hint()
        for index in range(self._available_list.count()):
            item = self._available_list.item(index)
            if item is not None:
                item.setSizeHint(item_size)
<<<<<<< HEAD
        if self._compact_mode:
            self._available_list.setGridSize(QSize())
        else:
            self._available_list.setGridSize(item_size)

    def _current_icon_size_value(self) -> int:
        if self._compact_mode:
            return min(28, max(20, self._icon_size))
        return self._icon_size

    def _list_item_size_hint(self) -> QSize:
        if self._compact_mode:
            height = max(40, self._current_icon_size_value() + 16)
            viewport_width = self._available_list.viewport().width()
            if viewport_width <= 0:
                viewport_width = self.width() - 40
            return QSize(max(160, viewport_width), height)
        width = max(180, self._icon_size + 132)
        height = max(72, self._icon_size + 32)
        return QSize(width, height)

    def _current_alignment(self) -> Qt.Alignment:
        if self._compact_mode:
            return Qt.AlignLeft | Qt.AlignVCenter
        return Qt.AlignLeft | Qt.AlignTop

    def _format_entry_text(self, entry: Mapping[str, str]) -> str:
        title = entry.get("title", "")
        subtitle = entry.get("subtitle", "")
        if self._compact_mode or not subtitle:
            return title
        return f"{title}\n{subtitle}" if subtitle else title

    def _update_item_texts(self) -> None:
        alignment = self._current_alignment()
        for index, entry in enumerate(self._available_entries):
            item = self._available_list.item(index)
            if item is None:
                continue
            item.setText(self._format_entry_text(entry))
            item.setTextAlignment(alignment)
            item.setSizeHint(self._list_item_size_hint())

    def _apply_compact_mode(self, compact: bool) -> None:
        if compact == self._compact_mode:
            return
        self._compact_mode = compact
        if compact:
            self._available_list.setViewMode(QListWidget.ListMode)
            self._available_list.setWrapping(False)
            self._available_list.setUniformItemSizes(True)
            self._available_list.setWordWrap(False)
            self._available_list.setSpacing(4)
            self._available_list.setTextElideMode(Qt.TextElideMode.ElideRight)
            self._available_list.setAlternatingRowColors(True)
            if self._icon_control_container is not None:
                self._icon_control_container.hide()
            self._icon_size_slider.setEnabled(False)
            self._icon_size_spin.setEnabled(False)
        else:
            self._available_list.setViewMode(QListWidget.IconMode)
            self._available_list.setWrapping(True)
            self._available_list.setUniformItemSizes(False)
            self._available_list.setWordWrap(True)
            self._available_list.setSpacing(10)
            self._available_list.setTextElideMode(Qt.TextElideMode.ElideNone)
            self._available_list.setAlternatingRowColors(False)
            if self._icon_control_container is not None:
                self._icon_control_container.show()
            self._icon_size_slider.setEnabled(True)
            self._icon_size_spin.setEnabled(True)
        self._update_item_texts()
        self._apply_icon_size()

    def _update_layout_for_size(self, size: QSize) -> None:
        compact = size.width() < 520 or size.height() < 280
        self._apply_compact_mode(compact)

    def resizeEvent(self, event: QResizeEvent) -> None:  # type: ignore[override]
        super().resizeEvent(event)
        self._update_layout_for_size(event.size())
=======
        tooltip = f"表示倍率: {self._icon_size_level}x / {icon_length}px"
        self._icon_size_slider.setToolTip(tooltip)
        self._icon_size_spin.setToolTip(tooltip)

    def _list_item_size_hint(self) -> QSize:
        icon_length = self._current_icon_size()
        width = max(180, icon_length + 132)
        height = max(72, icon_length + 32)
        return QSize(width, height)

    def _current_icon_size(self) -> int:
        return self._icon_size_base * self._icon_size_level
>>>>>>> 750877b3

class NodeEditorWindow(QMainWindow):
    """NodeGraphQt を用いたノード編集画面。"""

    WINDOW_TITLE = "ノード編集テスト"
    return_to_start_requested = Signal()

    def __init__(
        self,
        parent: Optional[QWidget] = None,
        *,
        project_service: Optional[ProjectService] = None,
        user_manager: Optional[UserSettingsManager] = None,
    ) -> None:
        super().__init__(parent)
        self.setWindowTitle(self.WINDOW_TITLE)
        self._base_window_title = self.windowTitle()
        self.resize(960, 600)

        self._graph = NodeGraph()
        self._graph.register_node(TaskNode)
        self._graph.register_node(ReviewNode)

        self._graph_widget = self._graph.widget
        self._graph_widget.setSizePolicy(QSizePolicy.Expanding, QSizePolicy.Expanding)

        self._node_spawn_offset = 0
        self._task_count = 0
        self._review_count = 0
        self._current_node = None
        self._known_nodes: List = []
        self._node_metadata: Dict[object, Dict[str, str]] = {}
        self._is_modified = False
        self._current_project_root: Optional[Path] = None
        self._current_project_settings: Optional[ProjectSettings] = None
        self._current_user: Optional[UserAccount] = None
        self._current_user_password: Optional[str] = None
        self._project_service = project_service or ProjectService()
        self._user_manager = user_manager or UserSettingsManager()

        self._side_tabs: Optional[QTabWidget] = None
        self._detail_name_label: Optional[QLabel] = None
        self._detail_type_label: Optional[QLabel] = None
        self._detail_position_label: Optional[QLabel] = None
        self._detail_uuid_label: Optional[QLabel] = None
        self._rename_input: Optional[QLineEdit] = None
        self._rename_button: Optional[QPushButton] = None
        self._content_browser: Optional[NodeContentBrowser] = None
        self._shortcuts: List[QShortcut] = []
        self._node_type_creators = {
            "sotugyo.demo.TaskNode": self._create_task_node,
            "sotugyo.demo.ReviewNode": self._create_review_node,
        }
        self._inspector_dock: Optional[QDockWidget] = None
        self._content_dock: Optional[QDockWidget] = None

        self._init_ui()
        self._create_menus()
        self._setup_graph_signals()
        self._setup_context_menu()
        self._setup_shortcuts()
        self._initialize_content_browser()
        self._update_selected_node_info()
        self._refresh_node_catalog()
        self._set_modified(False)
        apply_base_style(self)

    # ------------------------------------------------------------------
    # UI 初期化
    # ------------------------------------------------------------------
    def _init_ui(self) -> None:
        central = QWidget(self)
        central.setObjectName("graphCentralContainer")
        central_layout = QVBoxLayout(central)
        central_layout.setContentsMargins(16, 16, 16, 16)
        central_layout.setSpacing(16)
        central_layout.addWidget(self._graph_widget)
        self.setCentralWidget(central)

        self._side_tabs = QTabWidget(self)
        self._side_tabs.setMinimumWidth(260)
        self._side_tabs.addTab(self._build_detail_tab(), "ノード詳細")
        self._side_tabs.addTab(self._build_operation_tab(), "ノード操作")

        inspector_dock = QDockWidget("インスペクタ", self)
        inspector_dock.setObjectName("InspectorDock")
        inspector_dock.setAllowedAreas(
            Qt.LeftDockWidgetArea | Qt.RightDockWidgetArea
        )
        inspector_dock.setFeatures(
            QDockWidget.DockWidgetMovable
            | QDockWidget.DockWidgetFloatable
            | QDockWidget.DockWidgetClosable
        )
        inspector_container = QWidget(inspector_dock)
        inspector_container.setObjectName("dockContentContainer")
        inspector_layout = QVBoxLayout(inspector_container)
        inspector_layout.setContentsMargins(12, 12, 12, 12)
        inspector_layout.setSpacing(12)
        inspector_layout.addWidget(self._side_tabs)
        inspector_dock.setWidget(inspector_container)
        self.addDockWidget(Qt.RightDockWidgetArea, inspector_dock)
        self._inspector_dock = inspector_dock

        self._content_browser = NodeContentBrowser(self)
        self._content_browser.node_type_requested.connect(self._spawn_node_by_type)
        self._content_browser.search_submitted.connect(self._handle_content_browser_search)
        self._content_browser.back_requested.connect(self._return_to_start)
        self._content_browser.setMinimumHeight(160)

        content_dock = QDockWidget("コンテンツブラウザ", self)
        content_dock.setObjectName("ContentBrowserDock")
        content_dock.setAllowedAreas(Qt.TopDockWidgetArea | Qt.BottomDockWidgetArea)
        content_dock.setFeatures(
            QDockWidget.DockWidgetMovable
            | QDockWidget.DockWidgetFloatable
            | QDockWidget.DockWidgetClosable
        )
        content_container = QWidget(content_dock)
        content_container.setObjectName("dockContentContainer")
        content_layout = QVBoxLayout(content_container)
        content_layout.setContentsMargins(12, 12, 12, 12)
        content_layout.setSpacing(12)
        content_layout.addWidget(self._content_browser)
        content_dock.setWidget(content_container)
        self.addDockWidget(Qt.BottomDockWidgetArea, content_dock)
        self._content_dock = content_dock

        self.resizeDocks([content_dock], [220], Qt.Vertical)
        self.resizeDocks([inspector_dock], [320], Qt.Horizontal)

    def _create_menus(self) -> None:
        menubar = self.menuBar()

        file_menu = menubar.addMenu("File")

        save_action = QAction("上書き保存", self)
        save_action.triggered.connect(self._file_save)
        save_action.setShortcut(QKeySequence.Save)
        file_menu.addAction(save_action)

        export_selected_action = QAction("選択ノードを保存...", self)
        export_selected_action.triggered.connect(self._file_export_selected_nodes)
        file_menu.addAction(export_selected_action)

        import_action = QAction("アセットをインポート...", self)
        import_action.triggered.connect(self._file_import)
        import_action.setShortcut(QKeySequence.Open)
        file_menu.addAction(import_action)

        file_menu.addSeparator()

        return_action = QAction("スタート画面に戻る", self)
        return_action.triggered.connect(self._return_to_start)
        file_menu.addAction(return_action)

        project_menu = menubar.addMenu("ProjectSetting")
        project_settings_action = QAction("プロジェクト設定...", self)
        project_settings_action.triggered.connect(self._open_project_settings)
        project_menu.addAction(project_settings_action)

        user_menu = menubar.addMenu("UserSetting")
        user_settings_action = QAction("ユーザー設定...", self)
        user_settings_action.triggered.connect(self._open_user_settings)
        user_menu.addAction(user_settings_action)

        view_menu = menubar.addMenu("View")
        if self._inspector_dock is not None:
            view_menu.addAction(self._inspector_dock.toggleViewAction())
        if self._content_dock is not None:
            view_menu.addAction(self._content_dock.toggleViewAction())

    def _build_detail_tab(self) -> QWidget:
        widget = QFrame(self)
        widget.setObjectName("inspectorSection")
        layout = QFormLayout(widget)
        layout.setContentsMargins(20, 20, 20, 20)
        layout.setSpacing(10)

        self._detail_name_label = QLabel("-", widget)
        self._detail_type_label = QLabel("-", widget)
        self._detail_uuid_label = QLabel("-", widget)
        self._detail_position_label = QLabel("-", widget)

        layout.addRow("名前", self._detail_name_label)
        layout.addRow("タイプ", self._detail_type_label)
        layout.addRow("UUID", self._detail_uuid_label)
        layout.addRow("位置", self._detail_position_label)

        return widget

    def _build_operation_tab(self) -> QWidget:
        widget = QFrame(self)
        widget.setObjectName("inspectorSection")
        layout = QVBoxLayout(widget)
        layout.setContentsMargins(20, 20, 20, 20)
        layout.setSpacing(12)

        rename_label = QLabel("名前の変更", widget)
        rename_label.setObjectName("panelTitle")
        self._rename_input = QLineEdit(widget)
        self._rename_input.setPlaceholderText("ノード名を入力")

        self._rename_button = QPushButton("名前を更新", widget)
        self._rename_button.clicked.connect(self._apply_node_rename)

        layout.addWidget(rename_label)
        layout.addWidget(self._rename_input)
        layout.addWidget(self._rename_button)
        layout.addStretch(1)

        return widget

    def _open_project_settings(self) -> None:
        if self._current_project_root is None:
            self._show_info_dialog("プロジェクトが選択されていません。")
            return
        if self._current_project_settings is None:
            self._current_project_settings = self._project_service.load_settings(
                self._current_project_root
            )
        dialog = ProjectSettingsDialog(self._current_project_settings, self)
        if dialog.exec() != dialog.DialogCode.Accepted:
            return
        updated = dialog.settings()
        root_changed = updated.project_root != self._current_project_root
        name_changed = (
            self._current_project_settings.project_name != updated.project_name
            if self._current_project_settings
            else True
        )
        self._current_project_settings = updated
        try:
            self._project_service.save_settings(updated)
        except OSError as exc:
            self._show_error_dialog(f"設定の保存に失敗しました: {exc}")
            return
        if root_changed:
            if not self._confirm_discard_changes(
                "プロジェクトルートが変更されます。未保存の編集内容は失われます。続行しますか？"
            ):
                return
            if not self._confirm_project_change(updated.project_name):
                return
            self._current_project_root = updated.project_root
            self._load_project_graph()
        self._refresh_window_title()
        if name_changed or root_changed:
            self._notify_start_window_refresh()

    def _open_user_settings(self) -> None:
        dialog = UserSettingsDialog(self._user_manager, self)
        if dialog.exec() == QDialog.Accepted:
            if self._current_user is not None:
                refreshed = self._user_manager.get_account(self._current_user.user_id)
                if refreshed is not None:
                    self._current_user = refreshed
            self._refresh_window_title()
            self._notify_start_window_refresh()

    def _setup_graph_signals(self) -> None:
        selection_signal = getattr(self._graph, "selection_changed", None)
        if selection_signal is not None and hasattr(selection_signal, "connect"):
            selection_signal.connect(self._on_selection_changed)
        else:
            selection_signal = getattr(self._graph, "node_selection_changed", None)
            if selection_signal is not None and hasattr(selection_signal, "connect"):
                selection_signal.connect(self._on_selection_changed)

        connection_signals = [
            getattr(self._graph, "port_connected", None),
            getattr(self._graph, "port_disconnected", None),
            getattr(self._graph, "pipes_deleted", None),
        ]
        for signal in connection_signals:
            if signal is not None and hasattr(signal, "connect"):
                signal.connect(self._on_port_connection_changed)

    def _setup_context_menu(self) -> None:
        if hasattr(self._graph_widget, "setContextMenuPolicy"):
            self._graph_widget.setContextMenuPolicy(Qt.CustomContextMenu)
            self._graph_widget.customContextMenuRequested.connect(
                self._open_graph_context_menu
            )

    def _setup_shortcuts(self) -> None:
        self._shortcuts.clear()

        def register(sequence: QKeySequence | str, callback) -> None:
            shortcut = QShortcut(QKeySequence(sequence), self)
            shortcut.setContext(Qt.WidgetWithChildrenShortcut)
            shortcut.activated.connect(callback)
            self._shortcuts.append(shortcut)

        register("Delete", self._delete_selected_nodes)
        register("Ctrl+S", self._file_save)
        register("Ctrl+O", self._file_import)
        register("Ctrl+F", self._focus_content_browser_search)
        register("Ctrl+Shift+C", self._connect_selected_nodes)
        register("Ctrl+Shift+D", self._disconnect_selected_nodes)
        register("Ctrl+T", self._create_task_node)
        register("Ctrl+R", self._create_review_node)

    def _initialize_content_browser(self) -> None:
        if self._content_browser is None:
            return
        self._content_browser.set_available_nodes(self._build_available_node_entries())

    # ------------------------------------------------------------------
    # プロジェクトコンテキスト管理
    # ------------------------------------------------------------------
    def prepare_context(
        self,
        context: ProjectContext,
        user: UserAccount,
        password: str,
    ) -> bool:
        project_root = Path(context.root)
        settings = context.settings
        if self._current_project_root is not None and project_root != self._current_project_root:
            if not self._confirm_discard_changes(
                "未保存の変更があります。プロジェクトを切り替えますか？"
            ):
                return False
            if not self._confirm_project_change(settings.project_name):
                return False
        if self._current_user is not None and user.user_id != self._current_user.user_id:
            result = QMessageBox.warning(
                self,
                "確認",
                f"ユーザーを「{user.display_name}」に切り替えます。続行しますか？",
                QMessageBox.StandardButton.Yes | QMessageBox.StandardButton.No,
                QMessageBox.StandardButton.No,
            )
            if result != QMessageBox.StandardButton.Yes:
                return False

        refreshed = self._user_manager.get_account(user.user_id)
        if refreshed is not None:
            user = refreshed

        self._current_project_root = project_root
        self._current_project_settings = settings
        self._current_user = user
        self._current_user_password = password

        self._project_service.register_project(context.record, set_last=True)
        self._project_service.ensure_structure(project_root)

        self._refresh_window_title()
        self._load_project_graph()

        report = self._project_service.validate_structure(project_root)
        if not report.is_valid:
            QMessageBox.warning(
                self,
                "警告",
                "既定のプロジェクト構成に不足があります。\n" + report.summary(),
            )

        self._notify_start_window_refresh()
        return True

    def _build_available_node_entries(self) -> List[Dict[str, str]]:
        return [
            {
                "type": "sotugyo.demo.TaskNode",
                "title": TaskNode.NODE_NAME,
                "subtitle": "工程を構成するタスクノード",
            },
            {
                "type": "sotugyo.demo.ReviewNode",
                "title": ReviewNode.NODE_NAME,
                "subtitle": "成果物を検証するレビューノード",
            },
        ]

    def _open_graph_context_menu(self, position: QPoint) -> None:
        menu = QMenu(self)

        add_task_action = menu.addAction("タスクノードを追加")
        add_task_action.triggered.connect(self._create_task_node)

        add_review_action = menu.addAction("レビューノードを追加")
        add_review_action.triggered.connect(self._create_review_node)

        menu.addSeparator()

        delete_action = menu.addAction("選択ノードを削除")
        delete_action.triggered.connect(self._delete_selected_nodes)

        connect_action = menu.addAction("選択ノードを接続")
        connect_action.triggered.connect(self._connect_selected_nodes)

        disconnect_action = menu.addAction("選択ノードを切断")
        disconnect_action.triggered.connect(self._disconnect_selected_nodes)

        menu.addSeparator()

        search_action = menu.addAction("ノード検索を開く")
        search_action.triggered.connect(self._focus_content_browser_search)

        selected_nodes = self._graph.selected_nodes()
        delete_action.setEnabled(bool(selected_nodes))
        connect_action.setEnabled(len(selected_nodes) == 2)
        disconnect_action.setEnabled(len(selected_nodes) == 2)

        global_pos = self._graph_widget.mapToGlobal(position)
        menu.exec(global_pos)

    def _focus_content_browser_search(self) -> None:
        if self._content_browser is not None:
            self._content_browser.focus_search()

    def _handle_content_browser_search(self, keyword: str) -> None:
        if self._content_browser is None:
            return
        keyword = keyword.strip()
        if not keyword:
            self._show_info_dialog("検索キーワードを入力してください。")
            return

        if self._search_nodes(keyword, show_dialog=False) is not None:
            return

        available_type = self._content_browser.first_visible_available_type()
        if available_type is not None:
            self._spawn_node_by_type(available_type)
            return

        self._show_info_dialog(f"「{keyword}」に一致するノードが見つかりません。")

    def _spawn_node_by_type(self, node_type: str) -> None:
        creator = self._node_type_creators.get(node_type)
        if creator is not None:
            creator()
            return
        display_name = self._derive_display_name(node_type)
        self._create_node(node_type, display_name)

    def _derive_display_name(self, node_type: str) -> str:
        base_name = node_type.split(".")[-1] if node_type else "ノード"
        return f"{base_name} {self._node_spawn_offset + 1}"

    # ------------------------------------------------------------------
    # ノード生成・削除
    # ------------------------------------------------------------------
    def _ensure_node_metadata(
        self,
        node,
        *,
        uuid_value: Optional[str] = None,
        assigned_at: Optional[str] = None,
    ) -> Tuple[str, str, bool]:
        metadata = self._node_metadata.get(node)
        existing_uuid = metadata.get("uuid") if metadata else None
        existing_assigned_at = metadata.get("uuid_assigned_at") if metadata else None

        provided_uuid = uuid_value.strip() if isinstance(uuid_value, str) else None
        uuid_was_missing = False
        if provided_uuid:
            normalized_uuid = provided_uuid
        elif existing_uuid:
            normalized_uuid = existing_uuid
        else:
            normalized_uuid = str(uuid.uuid4())
            uuid_was_missing = True

        provided_assigned_at = assigned_at.strip() if isinstance(assigned_at, str) else None
        assigned_at_was_missing = False
        if provided_assigned_at:
            normalized_assigned_at = provided_assigned_at
        elif existing_assigned_at:
            normalized_assigned_at = existing_assigned_at
        else:
            normalized_assigned_at = datetime.now().strftime("%Y-%m-%d")
            assigned_at_was_missing = True

        previous_uuid = metadata.get("uuid") if metadata else None
        previous_assigned_at = metadata.get("uuid_assigned_at") if metadata else None
        if (
            metadata is None
            or previous_uuid != normalized_uuid
            or previous_assigned_at != normalized_assigned_at
        ):
            self._node_metadata[node] = {
                "uuid": normalized_uuid,
                "uuid_assigned_at": normalized_assigned_at,
            }

        metadata_changed = uuid_was_missing or assigned_at_was_missing
        if not metadata_changed and metadata is not None:
            metadata_changed = (
                previous_uuid != normalized_uuid
                or previous_assigned_at != normalized_assigned_at
            )

        return normalized_uuid, normalized_assigned_at, metadata_changed

    def _remove_node_metadata(self, nodes: Iterable) -> None:
        for node in nodes:
            self._node_metadata.pop(node, None)

    def _create_task_node(self) -> None:
        self._task_count += 1
        self._create_node("sotugyo.demo.TaskNode", f"タスク {self._task_count}")

    def _create_review_node(self) -> None:
        self._review_count += 1
        self._create_node("sotugyo.demo.ReviewNode", f"レビュー {self._review_count}")

    def _create_asset_node(self, asset_name: str) -> None:
        title = asset_name.strip() or "アセット"
        self._create_node("sotugyo.demo.TaskNode", f"Asset: {title}")

    def _create_node(self, node_type: str, display_name: str) -> None:
        node = self._graph.create_node(node_type, name=display_name)
        pos_x = (self._node_spawn_offset % 4) * 220
        pos_y = (self._node_spawn_offset // 4) * 180
        node.set_pos(pos_x, pos_y)
        self._node_spawn_offset += 1
        self._known_nodes.append(node)
        self._ensure_node_metadata(node)
        self._set_modified(True)

        clear_selection = getattr(self._graph, "clear_selection", None)
        if callable(clear_selection):
            clear_selection()
        if hasattr(node, "set_selected"):
            node.set_selected(True)
        self._on_selection_changed()
        self._refresh_node_catalog()

    def _delete_selected_nodes(self) -> None:
        nodes = self._graph.selected_nodes()
        if not nodes:
            self._show_info_dialog("削除するノードを選択してください。")
            return
        self._graph.delete_nodes(nodes)
        self._known_nodes = [node for node in self._known_nodes if node not in nodes]
        self._remove_node_metadata(nodes)
        self._on_selection_changed()
        self._set_modified(True)
        self._refresh_node_catalog()

    # ------------------------------------------------------------------
    # 接続処理
    # ------------------------------------------------------------------
    def _connect_ports_compat(self, source_port: Port, target_port: Port) -> None:
        """NodeGraphQt のバージョン差異を吸収してポートを接続する。"""

        connect_ports = getattr(self._graph, "connect_ports", None)
        try:
            if callable(connect_ports):
                connect_ports(source_port, target_port)
            else:
                fallback = getattr(source_port, "connect_to", None)
                if not callable(fallback):  # pragma: no cover - 保険的分岐
                    raise AttributeError("connect_ports API が利用できません")
                fallback(target_port)
        except Exception as exc:  # pragma: no cover - Qt 依存の例外
            LOGGER.warning(
                "ポート接続に失敗しました（source=%s, target=%s）: %s",
                self._describe_port(source_port),
                self._describe_port(target_port),
                exc,
                exc_info=True,
            )
            raise

    def _disconnect_ports_compat(self, source_port: Port, target_port: Port) -> None:
        """NodeGraphQt のバージョン差異を吸収してポートを切断する。"""

        disconnect_ports = getattr(self._graph, "disconnect_ports", None)
        try:
            if callable(disconnect_ports):
                disconnect_ports(source_port, target_port)
            else:
                fallback = getattr(source_port, "disconnect_from", None)
                if not callable(fallback):  # pragma: no cover - 保険的分岐
                    raise AttributeError("disconnect_ports API が利用できません")
                fallback(target_port)
        except Exception as exc:  # pragma: no cover - Qt 依存の例外
            LOGGER.warning(
                "ポート切断に失敗しました（source=%s, target=%s）: %s",
                self._describe_port(source_port),
                self._describe_port(target_port),
                exc,
                exc_info=True,
            )
            raise

    def _connect_selected_nodes(self) -> None:
        nodes = self._graph.selected_nodes()
        if len(nodes) != 2:
            self._show_info_dialog("接続する 2 つのノードを選択してください。")
            return

        source, target = self._sort_nodes_by_position(nodes)
        source_port = self._first_output_port(source)
        target_port = self._first_input_port(target)
        if not source_port or not target_port:
            self._show_info_dialog("接続できるポートが見つかりませんでした。")
            return
        self._connect_ports_compat(source_port, target_port)
        self._set_modified(True)

    def _disconnect_selected_nodes(self) -> None:
        nodes = self._graph.selected_nodes()
        if len(nodes) != 2:
            self._show_info_dialog("切断する 2 つのノードを選択してください。")
            return

        source, target = self._sort_nodes_by_position(nodes)
        source_port = self._first_output_port(source)
        target_port = self._first_input_port(target)
        if not source_port or not target_port:
            self._show_info_dialog("切断できるポートが見つかりませんでした。")
            return

        disconnected = False
        for connected_port in list(source_port.connected_ports()):
            if connected_port.node() is target:
                self._disconnect_ports_compat(source_port, connected_port)
                disconnected = True
                self._set_modified(True)
        if not disconnected:
            self._show_info_dialog("選択されたノード間に接続が存在しません。")

    # ------------------------------------------------------------------
    # ユーティリティ
    # ------------------------------------------------------------------
    def _select_single_node(self, node) -> None:
        clear_selection = getattr(self._graph, "clear_selection", None)
        if callable(clear_selection):
            clear_selection()
        if hasattr(node, "set_selected"):
            try:
                node.set_selected(True)
            except Exception:
                pass
        view_item = getattr(node, "view", None)
        if hasattr(self._graph_widget, "centerOn") and view_item is not None:
            try:
                self._graph_widget.centerOn(view_item)
            except Exception:
                pass
        self._on_selection_changed()

    def _refresh_node_catalog(self) -> None:
        """既存ノード一覧を廃止したため更新処理は不要。"""
        return

    @staticmethod
    def _sort_nodes_by_position(nodes: Iterable) -> tuple:
        sorted_nodes = sorted(nodes, key=lambda node: node.pos()[0])
        return sorted_nodes[0], sorted_nodes[1]

    @staticmethod
    def _first_output_port(node) -> Optional[Port]:
        outputs = node.output_ports()
        return outputs[0] if outputs else None

    @staticmethod
    def _first_input_port(node) -> Optional[Port]:
        inputs = node.input_ports()
        return inputs[0] if inputs else None

    def _describe_port(self, port: Port) -> str:
        node_label = "不明ノード"
        node_getter = getattr(port, "node", None)
        node_obj = None
        if callable(node_getter):
            try:
                node_obj = node_getter()
            except Exception:  # pragma: no cover - Qt 依存の例外
                node_obj = None
        if node_obj is not None:
            node_label = self._safe_node_name(node_obj)
        port_label = None
        name_getter = getattr(port, "name", None)
        if callable(name_getter):
            try:
                port_label = str(name_getter())
            except Exception:  # pragma: no cover - Qt 依存の例外
                port_label = None
        if port_label:
            return f"{node_label}:{port_label}"
        return f"{node_label}:{repr(port)}"

    def _show_info_dialog(self, message: str) -> None:
        QMessageBox.information(self, "操作案内", message)

    def _show_warning_dialog(self, message: str) -> None:
        QMessageBox.warning(self, "警告", message)

    def _show_error_dialog(self, message: str) -> None:
        QMessageBox.critical(self, "エラー", message)

    def _search_nodes(
        self, keyword: Optional[str] = None, *, show_dialog: bool = True
    ):
        if keyword is None:
            keyword = (
                self._content_browser.current_search_text()
                if self._content_browser is not None
                else ""
            )
        keyword = keyword.strip()
        if not keyword:
            if show_dialog:
                self._show_info_dialog("検索キーワードを入力してください。")
            return None

        keyword_lower = keyword.lower()
        matched = [
            node
            for node in self._collect_all_nodes()
            if hasattr(node, "name") and keyword_lower in node.name().lower()
        ]
        if not matched:
            if show_dialog:
                self._show_info_dialog(f"「{keyword}」に一致するノードが見つかりません。")
            return None

        target = matched[0]
        self._select_single_node(target)
        return target

    def _collect_all_nodes(self) -> List:
        nodes: List = []
        all_nodes = getattr(self._graph, "all_nodes", None)
        if callable(all_nodes):
            result = all_nodes()
            if result is not None:
                nodes = list(result)
        if not nodes:
            nodes_attr = getattr(self._graph, "nodes", None)
            if callable(nodes_attr):
                result = nodes_attr()
                if result is not None:
                    nodes = list(result)
        if not nodes:
            nodes = list(self._known_nodes)
        return nodes

    def _on_selection_changed(self, *_args, **_kwargs) -> None:
        self._update_selected_node_info()

    def _on_port_connection_changed(self, *_ports, **_kwargs) -> None:
        self._set_modified(True)
        self._update_selected_node_info()

    def _update_selected_node_info(self) -> None:
        nodes = self._graph.selected_nodes()
        node = nodes[0] if nodes else None
        self._current_node = node

        if node is None:
            if self._detail_name_label:
                self._detail_name_label.setText("-")
            if self._detail_type_label:
                self._detail_type_label.setText("-")
            if self._detail_position_label:
                self._detail_position_label.setText("-")
            if self._detail_uuid_label:
                self._detail_uuid_label.setText("-")
            if self._rename_input is not None:
                self._rename_input.setText("")
                self._rename_input.setEnabled(False)
            if self._rename_button is not None:
                self._rename_button.setEnabled(False)
            return

        name = node.name() if hasattr(node, "name") else str(node)
        node_type = getattr(node, "type_", None)
        if callable(node_type):
            node_type = node_type()
        if not node_type:
            node_type = node.__class__.__name__
        position = node.pos() if hasattr(node, "pos") else (0, 0)
        pos_text = (
            f"({int(position[0])}, {int(position[1])})"
            if isinstance(position, (list, tuple)) and len(position) >= 2
            else "-"
        )

        node_uuid, _, metadata_changed = self._ensure_node_metadata(node)
        if metadata_changed:
            self._set_modified(True)

        if self._detail_name_label:
            self._detail_name_label.setText(name)
        if self._detail_type_label:
            self._detail_type_label.setText(str(node_type))
        if self._detail_position_label:
            self._detail_position_label.setText(pos_text)
        if self._detail_uuid_label:
            self._detail_uuid_label.setText(node_uuid)
        if self._rename_input is not None:
            self._rename_input.blockSignals(True)
            self._rename_input.setText(name)
            self._rename_input.setEnabled(True)
            self._rename_input.blockSignals(False)
        if self._rename_button is not None:
            self._rename_button.setEnabled(True)

    def _apply_node_rename(self) -> None:
        if self._current_node is None or self._rename_input is None:
            self._show_info_dialog("名前を変更するノードを選択してください。")
            return

        new_name = self._rename_input.text().strip()
        if not new_name:
            self._show_info_dialog("新しい名前を入力してください。")
            return

        if hasattr(self._current_node, "set_name"):
            self._current_node.set_name(new_name)
        self._update_selected_node_info()
        self._set_modified(True)
        self._refresh_node_catalog()

    def _return_to_start(self) -> None:
        if not self._confirm_discard_changes("未保存の変更があります。スタート画面に戻りますか？"):
            return
        self.hide()
        self.return_to_start_requested.emit()

    # ------------------------------------------------------------------
    # プロジェクトの保存・読み込み
    # ------------------------------------------------------------------
    def _file_save(self) -> None:
        graph_path = self._graph_file_path()
        if graph_path is None:
            self._show_error_dialog("プロジェクトが選択されていません。")
            return
        if self._current_project_root is not None:
            self._project_service.ensure_structure(self._current_project_root)
        try:
            self._write_project_to_path(graph_path)
            self._set_modified(False)
            self._show_info_dialog("プロジェクトを保存しました。")
        except OSError as exc:
            self._show_error_dialog(f"保存に失敗しました: {exc}")

    def _file_import(self) -> None:
        if self._current_project_root is None:
            self._show_info_dialog("先にプロジェクトを開いてください。")
            return
        start_dir = str(self._current_project_root / "assets")
        filename, _ = QFileDialog.getOpenFileName(
            self,
            "アセットをインポート",
            start_dir,
            "All Files (*)",
        )
        if not filename:
            return
        source_path = Path(filename)
        target_dir = self._current_project_root / "assets" / "source"
        try:
            target_dir.mkdir(parents=True, exist_ok=True)
            destination = target_dir / source_path.name
            if source_path != destination:
                shutil.copy2(source_path, destination)
        except OSError as exc:
            self._show_error_dialog(f"アセットのコピーに失敗しました: {exc}")
            return
        self._create_asset_node(source_path.stem)
        self._set_modified(True)
        self._show_info_dialog(f"アセット「{source_path.name}」を登録しました。")

    def _write_project_to_path(self, path: Path) -> None:
        state = self._export_project_state()
        path.parent.mkdir(parents=True, exist_ok=True)
        with path.open("w", encoding="utf-8") as handle:
            json.dump(state, handle, ensure_ascii=True, indent=2)

    def _graph_file_path(self) -> Optional[Path]:
        if self._current_project_root is None:
            return None
        return self._current_project_root / "config" / "node_graph.json"

    def _reset_graph(self) -> None:
        existing_nodes = self._collect_all_nodes()
        if existing_nodes:
            try:
                self._graph.delete_nodes(existing_nodes)
            except Exception:
                pass
            self._remove_node_metadata(existing_nodes)
        self._known_nodes.clear()
        self._node_metadata.clear()
        self._node_spawn_offset = 0
        self._task_count = 0
        self._review_count = 0
        clear_selection = getattr(self._graph, "clear_selection", None)
        if callable(clear_selection):
            try:
                clear_selection()
            except Exception:
                pass
        self._on_selection_changed()
        self._refresh_node_catalog()

    def _load_project_graph(self) -> None:
        graph_path = self._graph_file_path()
        self._reset_graph()
        if graph_path is None or not graph_path.exists():
            self._set_modified(False)
            return
        try:
            metadata_changed = self._load_project_from_path(graph_path)
            self._set_modified(bool(metadata_changed))
        except (OSError, ValueError, json.JSONDecodeError) as exc:
            self._show_error_dialog(f"プロジェクトの読み込みに失敗しました: {exc}")
            self._reset_graph()
            self._set_modified(False)

    def _load_project_from_path(self, path: Path) -> bool:
        with path.open("r", encoding="utf-8") as handle:
            state = json.load(handle)
        return self._apply_project_state(state)

    def _export_project_state(self) -> Dict:
        nodes = self._collect_all_nodes()
        return self._build_state_from_nodes(nodes)

    def _build_state_from_nodes(self, nodes: Iterable) -> Dict:
        node_list = list(nodes)
        node_entries = []
        node_id_map: Dict = {}
        node_uuid_map: Dict[object, str] = {}
        for index, node in enumerate(node_list):
            node_id_map[node] = index
            node_uuid, assigned_at, _ = self._ensure_node_metadata(node)
            node_uuid_map[node] = node_uuid
            entry = {
                "id": index,
                "name": self._safe_node_name(node),
                "type": self._node_type_identifier(node),
                "position": self._safe_node_position(node),
                "uuid": node_uuid,
            }
            if assigned_at:
                entry["uuid_assigned_at"] = assigned_at
            node_entries.append(entry)

        connections = []
        seen_connections: Set[
            Tuple[str, Optional[int], str, str, Optional[int], str]
        ] = set()
        for node in node_list:
            for port in self._collect_ports(node, output=True):
                for connected in self._connected_ports(port):
                    if not isinstance(connected, Port):
                        continue
                    target_node = connected.node() if hasattr(connected, "node") else None
                    if target_node is None or target_node not in node_id_map:
                        continue
                    source_uuid = node_uuid_map.get(node)
                    target_uuid = node_uuid_map.get(target_node)
                    if source_uuid is None or target_uuid is None:
                        continue
                    source_id = node_id_map[node]
                    target_id = node_id_map[target_node]
                    source_name = self._safe_port_name(port)
                    target_name = self._safe_port_name(connected)
                    source_index = self._port_index_in_node(node, port, output=True)
                    target_index = self._port_index_in_node(target_node, connected, output=False)
                    key = (
                        source_uuid,
                        source_index,
                        source_name,
                        target_uuid,
                        target_index,
                        target_name,
                    )
                    if key in seen_connections:
                        continue
                    seen_connections.add(key)
                    entry = {
                        "source": source_id,
                        "source_uuid": source_uuid,
                        "source_port": source_name,
                        "target": target_id,
                        "target_uuid": target_uuid,
                        "target_port": target_name,
                    }
                    if source_index is not None:
                        entry["source_port_index"] = source_index
                    if target_index is not None:
                        entry["target_port_index"] = target_index
                    connections.append(entry)

        return {"nodes": node_entries, "connections": connections}

    def _file_export_selected_nodes(self) -> None:
        selected_nodes = getattr(self._graph, "selected_nodes", None)
        if not callable(selected_nodes):
            self._show_error_dialog("選択中のノードを取得できませんでした。")
            return
        nodes = list(selected_nodes() or [])
        if not nodes:
            self._show_info_dialog("保存するノードを選択してください。")
            return

        start_dir = (
            str(self._current_project_root)
            if self._current_project_root is not None
            else str(Path.home())
        )
        filename, _ = QFileDialog.getSaveFileName(
            self,
            "選択ノードを保存",
            start_dir,
            "JSON Files (*.json);;All Files (*)",
        )
        if not filename:
            return

        path = Path(filename)
        try:
            state = self._build_state_from_nodes(nodes)
            path.parent.mkdir(parents=True, exist_ok=True)
            with path.open("w", encoding="utf-8") as handle:
                json.dump(state, handle, ensure_ascii=True, indent=2)
        except (OSError, TypeError) as exc:
            self._show_error_dialog(f"保存に失敗しました: {exc}")
            return

        self._show_info_dialog("選択したノードを保存しました。")

    def _apply_project_state(self, state: Dict) -> bool:
        nodes_info = state.get("nodes") if isinstance(state, dict) else None
        connections_info = state.get("connections") if isinstance(state, dict) else None
        if not isinstance(nodes_info, list) or not isinstance(connections_info, list):
            raise ValueError("プロジェクトファイルの形式が不正です。")

        existing_nodes = self._collect_all_nodes()
        if existing_nodes:
            self._graph.delete_nodes(existing_nodes)
            self._remove_node_metadata(existing_nodes)

        self._known_nodes.clear()
        self._node_metadata.clear()
        self._node_spawn_offset = 0
        self._task_count = 0
        self._review_count = 0

        identifier_map: Dict[int, object] = {}
        uuid_map: Dict[str, object] = {}
        metadata_changed = False
        for entry in nodes_info:
            if not isinstance(entry, dict):
                continue
            node_type = entry.get("type")
            node_name = entry.get("name")
            position = entry.get("position")
            if not isinstance(node_type, str) or not isinstance(node_name, str):
                continue
            node = self._graph.create_node(node_type, name=node_name)
            if isinstance(position, (list, tuple)) and len(position) >= 2:
                try:
                    node.set_pos(float(position[0]), float(position[1]))
                except Exception:
                    pass
            entry_id = entry.get("id")
            if isinstance(entry_id, int):
                identifier_map[entry_id] = node
            self._known_nodes.append(node)
            node_uuid = entry.get("uuid")
            assigned_at = entry.get("uuid_assigned_at")
            normalized_uuid, _, changed = self._ensure_node_metadata(
                node,
                uuid_value=node_uuid if isinstance(node_uuid, str) else None,
                assigned_at=assigned_at if isinstance(assigned_at, str) else None,
            )
            uuid_map[normalized_uuid] = node
            if changed:
                metadata_changed = True

        failed_operations: List[str] = []

        for index, connection in enumerate(connections_info):
            if not isinstance(connection, dict):
                failed_operations.append(
                    f"接続エントリ #{index + 1} の形式が不正なため処理できませんでした。"
                )
                continue
            source_node = None
            target_node = None
            source_uuid = connection.get("source_uuid")
            target_uuid = connection.get("target_uuid")
            if isinstance(source_uuid, str):
                source_node = uuid_map.get(source_uuid)
            if isinstance(target_uuid, str):
                target_node = uuid_map.get(target_uuid)
            if source_node is None:
                source_id = connection.get("source")
                if isinstance(source_id, int):
                    source_node = identifier_map.get(source_id)
            if target_node is None:
                target_id = connection.get("target")
                if isinstance(target_id, int):
                    target_node = identifier_map.get(target_id)
            raw_source_id = connection.get("source")
            raw_target_id = connection.get("target")
            if isinstance(source_uuid, str) and source_uuid:
                source_label = source_uuid
            elif isinstance(raw_source_id, int):
                source_label = str(raw_source_id)
            else:
                source_label = "不明"
            if isinstance(target_uuid, str) and target_uuid:
                target_label = target_uuid
            elif isinstance(raw_target_id, int):
                target_label = str(raw_target_id)
            else:
                target_label = "不明"
            if source_node is None or target_node is None:
                failed_operations.append(
                    "接続（source="
                    + source_label
                    + ", target="
                    + target_label
                    + "）のノードが見つからないため再現できませんでした。"
                )
                continue
            source_name, source_index = self._parse_connection_port_reference(
                connection.get("source_port"),
                connection.get("source_port_index"),
            )
            target_name, target_index = self._parse_connection_port_reference(
                connection.get("target_port"),
                connection.get("target_port_index"),
            )
            source_port = self._find_port(
                source_node,
                port_name=source_name,
                port_index=source_index,
                output=True,
            )
            target_port = self._find_port(
                target_node,
                port_name=target_name,
                port_index=target_index,
                output=False,
            )
            if source_port is None:
                source_port = self._first_output_port(source_node)
            if target_port is None:
                target_port = self._first_input_port(target_node)
            if source_port is None or target_port is None:
                missing_parts: List[str] = []
                if source_port is None:
                    missing_parts.append("出力ポート")
                if target_port is None:
                    missing_parts.append("入力ポート")
                reason = "と".join(missing_parts)
                failed_operations.append(
                    f"接続（source={source_label}, target={target_label}）の{reason}を特定できませんでした。"
                )
                continue
            try:
                self._connect_ports_compat(source_port, target_port)
            except Exception as exc:
                failed_operations.append(
                    f"接続（source={source_label}, target={target_label}）の再現に失敗しました: {exc}"
                )
                continue

        self._node_spawn_offset = len(self._known_nodes)
        self._task_count = sum(
            1 for node in self._known_nodes if self._node_type_identifier(node) == "sotugyo.demo.TaskNode"
        )
        self._review_count = sum(
            1 for node in self._known_nodes if self._node_type_identifier(node) == "sotugyo.demo.ReviewNode"
        )

        clear_selection = getattr(self._graph, "clear_selection", None)
        if callable(clear_selection):
            clear_selection()
        self._on_selection_changed()
        self._refresh_node_catalog()

        if failed_operations:
            summary = "\n".join(f"・{message}" for message in failed_operations)
            self._show_warning_dialog(
                "プロジェクトの再構成中に一部のコネクションを再現できませんでした。\n" + summary
            )

        return metadata_changed

    def _safe_node_name(self, node) -> str:
        if hasattr(node, "name"):
            try:
                return str(node.name())
            except Exception:
                pass
        return str(node)

    def _node_type_identifier(self, node) -> str:
        type_getter = getattr(node, "type_", None)
        if callable(type_getter):
            try:
                return str(type_getter())
            except Exception:
                pass
        identifier = getattr(node, "__identifier__", "")
        class_name = node.__class__.__name__
        return f"{identifier}.{class_name}" if identifier else class_name

    def _safe_node_position(self, node) -> List[float]:
        position = getattr(node, "pos", None)
        if callable(position):
            try:
                pos = position()
                if isinstance(pos, (list, tuple)) and len(pos) >= 2:
                    return [float(pos[0]), float(pos[1])]
            except Exception:
                pass
        return [0.0, 0.0]

    @staticmethod
    def _safe_port_name(port) -> str:
        name_method = getattr(port, "name", None)
        if callable(name_method):
            try:
                return str(name_method())
            except Exception:
                pass
        return str(port)

    @staticmethod
    def _connected_ports(port) -> List:
        connected_getter = getattr(port, "connected_ports", None)
        if not callable(connected_getter):
            return []
        try:
            return list(connected_getter() or [])
        except Exception:
            return []

    def _collect_ports(self, node, *, output: bool) -> List[Port]:
        accessor = "output_ports" if output else "input_ports"
        ports_getter = getattr(node, accessor, None)
        if not callable(ports_getter):
            return []
        try:
            raw_ports = ports_getter()
        except Exception:
            return []
        if not raw_ports:
            return []
        if isinstance(raw_ports, Mapping):
            candidates = raw_ports.values()
        elif isinstance(raw_ports, IterableABC) and not isinstance(raw_ports, (str, bytes)):
            candidates = raw_ports
        else:
            return []
        ports: List[Port] = []
        for entry in candidates:
            if isinstance(entry, Port):
                ports.append(entry)
        return ports

    def _port_index_in_node(self, node, port, *, output: bool) -> Optional[int]:
        for index, candidate in enumerate(self._collect_ports(node, output=output)):
            if candidate is port:
                return index
        return None

    @staticmethod
    def _parse_connection_port_reference(
        port_entry, index_entry
    ) -> Tuple[Optional[str], Optional[int]]:
        name: Optional[str] = None
        index: Optional[int] = None
        
        def _normalize_index(value) -> Optional[int]:
            if isinstance(value, bool):
                return None
            try:
                return int(value)
            except (TypeError, ValueError):
                return None

        if isinstance(port_entry, dict):
            raw_name = port_entry.get("name")
            if isinstance(raw_name, str):
                name = raw_name
            raw_index = port_entry.get("index")
            normalized = _normalize_index(raw_index)
            if normalized is not None:
                index = normalized
        elif isinstance(port_entry, str):
            name = port_entry
        normalized_index = _normalize_index(index_entry)
        if normalized_index is not None:
            index = normalized_index
        return name, index

    def _find_port(
        self,
        node,
        *,
        port_name: Optional[str],
        port_index: Optional[int],
        output: bool,
    ) -> Optional[Port]:
        ports = self._collect_ports(node, output=output)
        if not ports:
            return None
        if isinstance(port_index, int) and 0 <= port_index < len(ports):
            candidate = ports[port_index]
            candidate_name = self._safe_port_name(candidate)
            if port_name is not None and candidate_name != port_name:
                node_identifier = getattr(node, "name", None)
                if callable(node_identifier):
                    node_identifier = node_identifier()
                if node_identifier is None:
                    node_identifier = repr(node)
                LOGGER.debug(
                    "ポート名の不一致: index=%s, expected=%s, actual=%s, node=%s",
                    port_index,
                    port_name,
                    candidate_name,
                    node_identifier,
                )
            return candidate
        for index, port in enumerate(ports):
            if port_name is not None and self._safe_port_name(port) != port_name:
                continue
            if port_index is not None and port_index != index:
                continue
            return port
        return None

    def _set_modified(self, modified: bool) -> None:
        self._is_modified = modified
        self._refresh_window_title()

    def _refresh_window_title(self) -> None:
        title = self.WINDOW_TITLE
        if self._current_project_settings is not None:
            title += f" - {self._current_project_settings.project_name}"
        if self._current_user is not None:
            title += f" ({self._current_user.display_name})"
        self._base_window_title = title
        if self._is_modified:
            title = f"*{title}"
        self.setWindowTitle(title)

    def _confirm_project_change(self, project_name: str) -> bool:
        result = QMessageBox.question(
            self,
            "確認",
            f"プロジェクト「{project_name}」に切り替えますか？",
            QMessageBox.StandardButton.Yes | QMessageBox.StandardButton.No,
            QMessageBox.StandardButton.No,
        )
        return result == QMessageBox.StandardButton.Yes

    def _notify_start_window_refresh(self) -> None:
        parent = self.parent()
        if parent is None:
            return
        refresher = getattr(parent, "refresh_start_state", None)
        if callable(refresher):
            try:
                refresher()
            except Exception:
                pass

    def _confirm_discard_changes(self, message: Optional[str] = None) -> bool:
        if not self._is_modified:
            return True
        text = (
            message
            if message
            else "未保存の変更があります。操作を続行すると現在の編集内容が失われます。続行しますか？"
        )
        result = QMessageBox.warning(
            self,
            "確認",
            text,
            QMessageBox.StandardButton.Yes | QMessageBox.StandardButton.No,
            QMessageBox.StandardButton.No,
        )
        return result == QMessageBox.StandardButton.Yes

    def closeEvent(self, event: QCloseEvent) -> None:
        if not self._confirm_discard_changes("未保存の変更があります。ウィンドウを閉じますか？"):
            event.ignore()
            return
        super().closeEvent(event)
        self.return_to_start_requested.emit()<|MERGE_RESOLUTION|>--- conflicted
+++ resolved
@@ -70,14 +70,9 @@
         self._available_entries: List[Dict[str, str]] = []
         self._icon_size_slider: QSlider = QSlider(Qt.Horizontal, self)
         self._icon_size_spin: QSpinBox = QSpinBox(self)
-<<<<<<< HEAD
         self._icon_size: int = 32
         self._compact_mode: bool = False
         self._icon_control_container: Optional[QWidget] = None
-=======
-        self._icon_size_base: int = 16
-        self._icon_size_level: int = 2
->>>>>>> 750877b3
 
         self._setup_ui()
         self._connect_signals()
@@ -291,20 +286,14 @@
         self._apply_icon_size()
 
     def _apply_icon_size(self) -> None:
-<<<<<<< HEAD
         icon_size_value = self._current_icon_size_value()
         icon_size = QSize(icon_size_value, icon_size_value)
-=======
-        icon_length = self._current_icon_size()
-        icon_size = QSize(icon_length, icon_length)
->>>>>>> 750877b3
         self._available_list.setIconSize(icon_size)
         item_size = self._list_item_size_hint()
         for index in range(self._available_list.count()):
             item = self._available_list.item(index)
             if item is not None:
                 item.setSizeHint(item_size)
-<<<<<<< HEAD
         if self._compact_mode:
             self._available_list.setGridSize(QSize())
         else:
@@ -386,20 +375,6 @@
     def resizeEvent(self, event: QResizeEvent) -> None:  # type: ignore[override]
         super().resizeEvent(event)
         self._update_layout_for_size(event.size())
-=======
-        tooltip = f"表示倍率: {self._icon_size_level}x / {icon_length}px"
-        self._icon_size_slider.setToolTip(tooltip)
-        self._icon_size_spin.setToolTip(tooltip)
-
-    def _list_item_size_hint(self) -> QSize:
-        icon_length = self._current_icon_size()
-        width = max(180, icon_length + 132)
-        height = max(72, icon_length + 32)
-        return QSize(width, height)
-
-    def _current_icon_size(self) -> int:
-        return self._icon_size_base * self._icon_size_level
->>>>>>> 750877b3
 
 class NodeEditorWindow(QMainWindow):
     """NodeGraphQt を用いたノード編集画面。"""
