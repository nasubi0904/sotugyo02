"""ノード編集画面のウィンドウ実装。"""

from __future__ import annotations

import json
import shutil
from pathlib import Path
from typing import Dict, Iterable, List, Optional, Set, Tuple

from PySide6.QtCore import QPoint, QSize, Qt, Signal
from PySide6.QtGui import QAction, QCloseEvent, QKeySequence, QShortcut
from PySide6.QtWidgets import (
    QAbstractItemView,
    QDialog,
    QFrame,
    QFileDialog,
    QFormLayout,
    QHBoxLayout,
    QLabel,
    QLineEdit,
    QListWidget,
    QListWidgetItem,
    QMainWindow,
    QMenu,
    QMessageBox,
    QPushButton,
    QSlider,
    QSpinBox,
    QSizePolicy,
    QSplitter,
    QTabWidget,
    QVBoxLayout,
    QWidget,
)
from NodeGraphQt import NodeGraph, Port

from .nodes import ReviewNode, TaskNode
from ..settings.project_registry import ProjectRecord, ProjectRegistry
from ..settings.project_settings import ProjectSettings, load_project_settings, save_project_settings
from ..settings.project_structure import ensure_project_structure, validate_project_structure
from ..settings.user_settings import UserAccount, UserSettingsManager
from .project_settings_dialog import ProjectSettingsDialog
from .user_settings_dialog import UserSettingsDialog


class NodeContentBrowser(QWidget):
    """ノード追加と検索をまとめたコンテンツブラウザ風ウィジェット。"""

    node_type_requested = Signal(str)
    search_submitted = Signal(str)
    back_requested = Signal()

    def __init__(self, parent: Optional[QWidget] = None) -> None:
        super().__init__(parent)
        self._search_line: QLineEdit = QLineEdit(self)
        self._available_list: QListWidget = QListWidget(self)
        self._available_entries: List[Dict[str, str]] = []
        self._icon_size_slider: QSlider = QSlider(Qt.Horizontal, self)
        self._icon_size_spin: QSpinBox = QSpinBox(self)
        self._icon_size: int = 48

        self._setup_ui()
        self._connect_signals()

    def _setup_ui(self) -> None:
        layout = QVBoxLayout(self)
        layout.setContentsMargins(12, 8, 12, 8)
        layout.setSpacing(8)

        header_layout = QHBoxLayout()
        header_layout.setContentsMargins(0, 0, 0, 0)
        header_layout.setSpacing(8)

        title_label = QLabel("コンテンツブラウザ", self)
        title_label.setStyleSheet("font-weight: bold; font-size: 14px;")
        header_layout.addWidget(title_label)
        header_layout.addStretch(1)

        back_button = QPushButton("スタート画面に戻る", self)
        back_button.clicked.connect(self.back_requested.emit)
        header_layout.addWidget(back_button)

        layout.addLayout(header_layout)

        search_layout = QHBoxLayout()
        search_layout.setContentsMargins(0, 0, 0, 0)
        search_layout.setSpacing(8)

        self._search_line.setPlaceholderText("ノードを検索")
        search_layout.addWidget(self._search_line, 1)

        layout.addLayout(search_layout)

        size_layout = QHBoxLayout()
        size_layout.setContentsMargins(0, 0, 0, 0)
        size_layout.setSpacing(8)

        size_label = QLabel("アイコンサイズ", self)
        self._icon_size_slider.setRange(32, 128)
        self._icon_size_slider.setSingleStep(4)
        self._icon_size_slider.setPageStep(8)
        self._icon_size_slider.setValue(self._icon_size)
        self._icon_size_slider.setTracking(True)

        self._icon_size_spin.setRange(32, 128)
        self._icon_size_spin.setSingleStep(1)
        self._icon_size_spin.setValue(self._icon_size)

        size_layout.addWidget(size_label)
        size_layout.addWidget(self._icon_size_slider, 1)
        size_layout.addWidget(self._icon_size_spin)

        layout.addLayout(size_layout)

        self._configure_list_widget(self._available_list)

        layout.addWidget(
            self._build_section("追加可能ノード", self._available_list),
            1,
        )

    def _configure_list_widget(self, widget: QListWidget) -> None:
        widget.setViewMode(QListWidget.IconMode)
        widget.setMovement(QListWidget.Static)
        widget.setResizeMode(QListWidget.Adjust)
        widget.setWrapping(True)
        widget.setIconSize(QSize(self._icon_size, self._icon_size))
        widget.setSpacing(8)
        widget.setSelectionMode(QAbstractItemView.SingleSelection)
        widget.setUniformItemSizes(True)
        self._apply_icon_size()

    def _build_section(self, title: str, widget: QListWidget) -> QWidget:
        frame = QFrame(self)
        frame.setFrameShape(QFrame.StyledPanel)
        frame_layout = QVBoxLayout(frame)
        frame_layout.setContentsMargins(8, 8, 8, 8)
        frame_layout.setSpacing(6)

        label = QLabel(title, frame)
        label.setStyleSheet("font-weight: bold;")
        frame_layout.addWidget(label)
        frame_layout.addWidget(widget, 1)

        return frame

    def _connect_signals(self) -> None:
        self._search_line.textChanged.connect(self._apply_filter)
        self._search_line.returnPressed.connect(self._on_search_submitted)
        self._available_list.itemActivated.connect(self._on_available_item_activated)
        self._icon_size_slider.valueChanged.connect(self._on_icon_size_changed)
        self._icon_size_spin.valueChanged.connect(self._on_icon_size_changed)

    def set_available_nodes(self, entries: List[Dict[str, str]]) -> None:
        self._available_entries = entries
        self._available_list.clear()
        for entry in entries:
            title = entry.get("title", "")
            subtitle = entry.get("subtitle", "")
            node_type = entry.get("type", "")
            item = QListWidgetItem(f"{title}\n{subtitle}")
            item.setData(Qt.UserRole, node_type)
            item.setToolTip(node_type)
            item.setSizeHint(self._list_item_size_hint())
            self._available_list.addItem(item)
        self._apply_filter()
        self._apply_icon_size()

    def focus_search(self) -> None:
        self._search_line.setFocus()
        self._search_line.selectAll()

    def current_search_text(self) -> str:
        return self._search_line.text()

    def first_visible_available_type(self) -> Optional[str]:
        for index in range(self._available_list.count()):
            item = self._available_list.item(index)
            if item is not None and not item.isHidden():
                data = item.data(Qt.UserRole)
                if isinstance(data, str):
                    return data
        return None

    def _apply_filter(self) -> None:
        keyword = self._search_line.text().strip().lower()
        for index in range(self._available_list.count()):
            item = self._available_list.item(index)
            if item is None:
                continue
            text = item.text().lower()
            item.setHidden(bool(keyword) and keyword not in text)

    def _on_search_submitted(self) -> None:
        self.search_submitted.emit(self._search_line.text())

    def _on_available_item_activated(self, item: QListWidgetItem) -> None:
        if item is None:
            return
        node_type = item.data(Qt.UserRole)
        if isinstance(node_type, str):
            self.node_type_requested.emit(node_type)

    def _on_icon_size_changed(self, value: int) -> None:
        clamped = max(self._icon_size_spin.minimum(), min(value, self._icon_size_spin.maximum()))
        if clamped == self._icon_size:
            return
        self._icon_size = clamped
        if self._icon_size_slider.value() != clamped:
            self._icon_size_slider.blockSignals(True)
            self._icon_size_slider.setValue(clamped)
            self._icon_size_slider.blockSignals(False)
        if self._icon_size_spin.value() != clamped:
            self._icon_size_spin.blockSignals(True)
            self._icon_size_spin.setValue(clamped)
            self._icon_size_spin.blockSignals(False)
        self._apply_icon_size()

    def _apply_icon_size(self) -> None:
        icon_size = QSize(self._icon_size, self._icon_size)
        self._available_list.setIconSize(icon_size)
        item_size = self._list_item_size_hint()
        for index in range(self._available_list.count()):
            item = self._available_list.item(index)
            if item is not None:
                item.setSizeHint(item_size)

    def _list_item_size_hint(self) -> QSize:
        width = max(180, self._icon_size + 132)
        height = max(72, self._icon_size + 32)
        return QSize(width, height)

class NodeEditorWindow(QMainWindow):
    """NodeGraphQt を用いたノード編集画面。"""

    WINDOW_TITLE = "ノード編集テスト"
    return_to_start_requested = Signal()

    def __init__(self, parent: Optional[QWidget] = None) -> None:
        super().__init__(parent)
        self.setWindowTitle(self.WINDOW_TITLE)
        self._base_window_title = self.windowTitle()
        self.resize(960, 600)

        self._graph = NodeGraph()
        self._graph.register_node(TaskNode)
        self._graph.register_node(ReviewNode)

        self._graph_widget = self._graph.widget
        self._graph_widget.setSizePolicy(QSizePolicy.Expanding, QSizePolicy.Expanding)

        self._node_spawn_offset = 0
        self._task_count = 0
        self._review_count = 0
        self._current_node = None
        self._known_nodes: List = []
        self._is_modified = False
        self._current_project_root: Optional[Path] = None
        self._current_project_settings: Optional[ProjectSettings] = None
        self._current_user: Optional[UserAccount] = None
        self._current_user_password: Optional[str] = None
        self._registry = ProjectRegistry()
        self._user_manager = UserSettingsManager()

        self._side_tabs: Optional[QTabWidget] = None
        self._detail_name_label: Optional[QLabel] = None
        self._detail_type_label: Optional[QLabel] = None
        self._detail_position_label: Optional[QLabel] = None
        self._rename_input: Optional[QLineEdit] = None
        self._rename_button: Optional[QPushButton] = None
        self._content_browser: Optional[NodeContentBrowser] = None
        self._shortcuts: List[QShortcut] = []
        self._node_type_creators = {
            "sotugyo.demo.TaskNode": self._create_task_node,
            "sotugyo.demo.ReviewNode": self._create_review_node,
        }

        self._init_ui()
        self._create_menus()
        self._setup_graph_signals()
        self._setup_context_menu()
        self._setup_shortcuts()
        self._initialize_content_browser()
        self._update_selected_node_info()
        self._refresh_node_catalog()
        self._set_modified(False)

    # ------------------------------------------------------------------
    # UI 初期化
    # ------------------------------------------------------------------
    def _init_ui(self) -> None:
        container = QWidget(self)
        root_layout = QVBoxLayout(container)
        root_layout.setContentsMargins(0, 0, 0, 0)
        root_layout.setSpacing(0)

        main_panel = QWidget(container)
        content_layout = QHBoxLayout(main_panel)
        content_layout.setContentsMargins(0, 0, 0, 0)
        content_layout.setSpacing(0)

        self._side_tabs = QTabWidget(main_panel)
        self._side_tabs.setMinimumWidth(260)
        self._side_tabs.addTab(self._build_detail_tab(), "ノード詳細")
        self._side_tabs.addTab(self._build_operation_tab(), "ノード操作")

        content_layout.addWidget(self._graph_widget, 1)
        content_layout.addWidget(self._side_tabs)

        splitter = QSplitter(Qt.Vertical, container)
        splitter.addWidget(main_panel)
        self._content_browser = NodeContentBrowser(splitter)
        self._content_browser.node_type_requested.connect(self._spawn_node_by_type)
        self._content_browser.search_submitted.connect(self._handle_content_browser_search)
        self._content_browser.back_requested.connect(self._return_to_start)
        self._content_browser.setMinimumHeight(160)

        splitter.addWidget(self._content_browser)
        splitter.setStretchFactor(0, 3)
        splitter.setStretchFactor(1, 1)
        splitter.setSizes([420, 180])

        root_layout.addWidget(splitter, 1)

        self.setCentralWidget(container)

    def _create_menus(self) -> None:
        menubar = self.menuBar()

        file_menu = menubar.addMenu("File")

        save_action = QAction("上書き保存", self)
        save_action.triggered.connect(self._file_save)
        save_action.setShortcut(QKeySequence.Save)
        file_menu.addAction(save_action)

        export_selected_action = QAction("選択ノードを保存...", self)
        export_selected_action.triggered.connect(self._file_export_selected_nodes)
        file_menu.addAction(export_selected_action)

        import_action = QAction("アセットをインポート...", self)
        import_action.triggered.connect(self._file_import)
        import_action.setShortcut(QKeySequence.Open)
        file_menu.addAction(import_action)

        file_menu.addSeparator()

        return_action = QAction("スタート画面に戻る", self)
        return_action.triggered.connect(self._return_to_start)
        file_menu.addAction(return_action)

        project_menu = menubar.addMenu("ProjectSetting")
        project_settings_action = QAction("プロジェクト設定...", self)
        project_settings_action.triggered.connect(self._open_project_settings)
        project_menu.addAction(project_settings_action)

        user_menu = menubar.addMenu("UserSetting")
        user_settings_action = QAction("ユーザー設定...", self)
        user_settings_action.triggered.connect(self._open_user_settings)
        user_menu.addAction(user_settings_action)

    def _build_detail_tab(self) -> QWidget:
        widget = QWidget(self)
        layout = QFormLayout(widget)
        layout.setContentsMargins(12, 12, 12, 12)
        layout.setSpacing(8)

        self._detail_name_label = QLabel("-", widget)
        self._detail_type_label = QLabel("-", widget)
        self._detail_position_label = QLabel("-", widget)

        layout.addRow("名前", self._detail_name_label)
        layout.addRow("タイプ", self._detail_type_label)
        layout.addRow("位置", self._detail_position_label)

        return widget

    def _build_operation_tab(self) -> QWidget:
        widget = QWidget(self)
        layout = QVBoxLayout(widget)
        layout.setContentsMargins(12, 12, 12, 12)
        layout.setSpacing(8)

        rename_label = QLabel("名前の変更", widget)
        self._rename_input = QLineEdit(widget)
        self._rename_input.setPlaceholderText("ノード名を入力")

        self._rename_button = QPushButton("名前を更新", widget)
        self._rename_button.clicked.connect(self._apply_node_rename)

        layout.addWidget(rename_label)
        layout.addWidget(self._rename_input)
        layout.addWidget(self._rename_button)
        layout.addStretch(1)

        return widget

    def _open_project_settings(self) -> None:
        if self._current_project_root is None:
            self._show_info_dialog("プロジェクトが選択されていません。")
            return
        if self._current_project_settings is None:
            self._current_project_settings = load_project_settings(self._current_project_root)
        dialog = ProjectSettingsDialog(self._current_project_settings, self)
        if dialog.exec() != dialog.DialogCode.Accepted:
            return
        updated = dialog.settings()
        try:
            save_project_settings(updated)
        except OSError as exc:
            self._show_error_dialog(f"設定の保存に失敗しました: {exc}")
            return
        root_changed = updated.project_root != self._current_project_root
        name_changed = (
            self._current_project_settings.project_name != updated.project_name
            if self._current_project_settings
            else True
        )
        self._current_project_settings = updated
        self._registry.register_project(ProjectRecord(updated.project_name, updated.project_root))
        if root_changed:
            if not self._confirm_discard_changes(
                "プロジェクトルートが変更されます。未保存の編集内容は失われます。続行しますか？"
            ):
                return
            if not self._confirm_project_change(updated.project_name):
                return
            self._current_project_root = updated.project_root
            self._load_project_graph()
        self._refresh_window_title()
        if name_changed or root_changed:
            self._notify_start_window_refresh()

    def _open_user_settings(self) -> None:
        dialog = UserSettingsDialog(self._user_manager, self)
        if dialog.exec() == QDialog.Accepted:
            if self._current_user is not None:
                refreshed = self._user_manager.get_account(self._current_user.user_id)
                if refreshed is not None:
                    self._current_user = refreshed
            self._refresh_window_title()
            self._notify_start_window_refresh()

    def _setup_graph_signals(self) -> None:
        selection_signal = getattr(self._graph, "selection_changed", None)
        if selection_signal is not None and hasattr(selection_signal, "connect"):
            selection_signal.connect(self._on_selection_changed)
        else:
            selection_signal = getattr(self._graph, "node_selection_changed", None)
            if selection_signal is not None and hasattr(selection_signal, "connect"):
                selection_signal.connect(self._on_selection_changed)

    def _setup_context_menu(self) -> None:
        if hasattr(self._graph_widget, "setContextMenuPolicy"):
            self._graph_widget.setContextMenuPolicy(Qt.CustomContextMenu)
            self._graph_widget.customContextMenuRequested.connect(
                self._open_graph_context_menu
            )

    def _setup_shortcuts(self) -> None:
        self._shortcuts.clear()

        def register(sequence: QKeySequence | str, callback) -> None:
            shortcut = QShortcut(QKeySequence(sequence), self)
            shortcut.setContext(Qt.WidgetWithChildrenShortcut)
            shortcut.activated.connect(callback)
            self._shortcuts.append(shortcut)

        register("Delete", self._delete_selected_nodes)
        register("Ctrl+S", self._file_save)
        register("Ctrl+O", self._file_import)
        register("Ctrl+F", self._focus_content_browser_search)
        register("Ctrl+Shift+C", self._connect_selected_nodes)
        register("Ctrl+Shift+D", self._disconnect_selected_nodes)
        register("Ctrl+T", self._create_task_node)
        register("Ctrl+R", self._create_review_node)

    def _initialize_content_browser(self) -> None:
        if self._content_browser is None:
            return
        self._content_browser.set_available_nodes(self._build_available_node_entries())

    # ------------------------------------------------------------------
    # プロジェクトコンテキスト管理
    # ------------------------------------------------------------------
    def prepare_context(
        self,
        project_root: Path,
        settings: ProjectSettings,
        user: UserAccount,
        password: str,
    ) -> bool:
        project_root = Path(project_root)
        if self._current_project_root is not None and project_root != self._current_project_root:
            if not self._confirm_discard_changes(
                "未保存の変更があります。プロジェクトを切り替えますか？"
            ):
                return False
            if not self._confirm_project_change(settings.project_name):
                return False
        if self._current_user is not None and user.user_id != self._current_user.user_id:
            result = QMessageBox.warning(
                self,
                "確認",
                f"ユーザーを「{user.display_name}」に切り替えます。続行しますか？",
                QMessageBox.StandardButton.Yes | QMessageBox.StandardButton.No,
                QMessageBox.StandardButton.No,
            )
            if result != QMessageBox.StandardButton.Yes:
                return False

        refreshed = self._user_manager.get_account(user.user_id)
        if refreshed is not None:
            user = refreshed

        self._current_project_root = project_root
        self._current_project_settings = load_project_settings(project_root)
        self._current_user = user
        self._current_user_password = password

        effective_settings = self._current_project_settings or settings
        self._registry.register_project(
            ProjectRecord(effective_settings.project_name, project_root)
        )
        self._registry.set_last_project(project_root)
        ensure_project_structure(project_root)

        self._refresh_window_title()
        self._load_project_graph()

        report = validate_project_structure(project_root)
        if not report.is_valid:
            QMessageBox.warning(
                self,
                "警告",
                "既定のプロジェクト構成に不足があります。\n" + report.summary(),
            )

        self._notify_start_window_refresh()
        return True

    def _build_available_node_entries(self) -> List[Dict[str, str]]:
        return [
            {
                "type": "sotugyo.demo.TaskNode",
                "title": TaskNode.NODE_NAME,
                "subtitle": "工程を構成するタスクノード",
            },
            {
                "type": "sotugyo.demo.ReviewNode",
                "title": ReviewNode.NODE_NAME,
                "subtitle": "成果物を検証するレビューノード",
            },
        ]

    def _open_graph_context_menu(self, position: QPoint) -> None:
        menu = QMenu(self)

        add_task_action = menu.addAction("タスクノードを追加")
        add_task_action.triggered.connect(self._create_task_node)

        add_review_action = menu.addAction("レビューノードを追加")
        add_review_action.triggered.connect(self._create_review_node)

        menu.addSeparator()

        delete_action = menu.addAction("選択ノードを削除")
        delete_action.triggered.connect(self._delete_selected_nodes)

        connect_action = menu.addAction("選択ノードを接続")
        connect_action.triggered.connect(self._connect_selected_nodes)

        disconnect_action = menu.addAction("選択ノードを切断")
        disconnect_action.triggered.connect(self._disconnect_selected_nodes)

        menu.addSeparator()

        search_action = menu.addAction("ノード検索を開く")
        search_action.triggered.connect(self._focus_content_browser_search)

        selected_nodes = self._graph.selected_nodes()
        delete_action.setEnabled(bool(selected_nodes))
        connect_action.setEnabled(len(selected_nodes) == 2)
        disconnect_action.setEnabled(len(selected_nodes) == 2)

        global_pos = self._graph_widget.mapToGlobal(position)
        menu.exec(global_pos)

    def _focus_content_browser_search(self) -> None:
        if self._content_browser is not None:
            self._content_browser.focus_search()

    def _handle_content_browser_search(self, keyword: str) -> None:
        if self._content_browser is None:
            return
        keyword = keyword.strip()
        if not keyword:
            self._show_info_dialog("検索キーワードを入力してください。")
            return

        if self._search_nodes(keyword, show_dialog=False) is not None:
            return

        available_type = self._content_browser.first_visible_available_type()
        if available_type is not None:
            self._spawn_node_by_type(available_type)
            return

        self._show_info_dialog(f"「{keyword}」に一致するノードが見つかりません。")

    def _spawn_node_by_type(self, node_type: str) -> None:
        creator = self._node_type_creators.get(node_type)
        if creator is not None:
            creator()
            return
        display_name = self._derive_display_name(node_type)
        self._create_node(node_type, display_name)

    def _derive_display_name(self, node_type: str) -> str:
        base_name = node_type.split(".")[-1] if node_type else "ノード"
        return f"{base_name} {self._node_spawn_offset + 1}"

    # ------------------------------------------------------------------
    # ノード生成・削除
    # ------------------------------------------------------------------
    def _create_task_node(self) -> None:
        self._task_count += 1
        self._create_node("sotugyo.demo.TaskNode", f"タスク {self._task_count}")

    def _create_review_node(self) -> None:
        self._review_count += 1
        self._create_node("sotugyo.demo.ReviewNode", f"レビュー {self._review_count}")

    def _create_asset_node(self, asset_name: str) -> None:
        title = asset_name.strip() or "アセット"
        self._create_node("sotugyo.demo.TaskNode", f"Asset: {title}")

    def _create_node(self, node_type: str, display_name: str) -> None:
        node = self._graph.create_node(node_type, name=display_name)
        pos_x = (self._node_spawn_offset % 4) * 220
        pos_y = (self._node_spawn_offset // 4) * 180
        node.set_pos(pos_x, pos_y)
        self._node_spawn_offset += 1
        self._known_nodes.append(node)
        self._set_modified(True)

        clear_selection = getattr(self._graph, "clear_selection", None)
        if callable(clear_selection):
            clear_selection()
        if hasattr(node, "set_selected"):
            node.set_selected(True)
        self._on_selection_changed()
        self._refresh_node_catalog()

    def _delete_selected_nodes(self) -> None:
        nodes = self._graph.selected_nodes()
        if not nodes:
            self._show_info_dialog("削除するノードを選択してください。")
            return
        self._graph.delete_nodes(nodes)
        self._known_nodes = [node for node in self._known_nodes if node not in nodes]
        self._on_selection_changed()
        self._set_modified(True)
        self._refresh_node_catalog()

    # ------------------------------------------------------------------
    # 接続処理
    # ------------------------------------------------------------------
    def _connect_selected_nodes(self) -> None:
        nodes = self._graph.selected_nodes()
        if len(nodes) != 2:
            self._show_info_dialog("接続する 2 つのノードを選択してください。")
            return

        source, target = self._sort_nodes_by_position(nodes)
        source_port = self._first_output_port(source)
        target_port = self._first_input_port(target)
        if not source_port or not target_port:
            self._show_info_dialog("接続できるポートが見つかりませんでした。")
            return
        self._graph.connect_ports(source_port, target_port)
        self._set_modified(True)

    def _disconnect_selected_nodes(self) -> None:
        nodes = self._graph.selected_nodes()
        if len(nodes) != 2:
            self._show_info_dialog("切断する 2 つのノードを選択してください。")
            return

        source, target = self._sort_nodes_by_position(nodes)
        source_port = self._first_output_port(source)
        target_port = self._first_input_port(target)
        if not source_port or not target_port:
            self._show_info_dialog("切断できるポートが見つかりませんでした。")
            return

        disconnected = False
        for connected_port in list(source_port.connected_ports()):
            if connected_port.node() is target:
                self._graph.disconnect_ports(source_port, connected_port)
                disconnected = True
                self._set_modified(True)
        if not disconnected:
            self._show_info_dialog("選択されたノード間に接続が存在しません。")

    # ------------------------------------------------------------------
    # ユーティリティ
    # ------------------------------------------------------------------
    def _select_single_node(self, node) -> None:
        clear_selection = getattr(self._graph, "clear_selection", None)
        if callable(clear_selection):
            clear_selection()
        if hasattr(node, "set_selected"):
            try:
                node.set_selected(True)
            except Exception:
                pass
        view_item = getattr(node, "view", None)
        if hasattr(self._graph_widget, "centerOn") and view_item is not None:
            try:
                self._graph_widget.centerOn(view_item)
            except Exception:
                pass
        self._on_selection_changed()

    def _refresh_node_catalog(self) -> None:
        """既存ノード一覧を廃止したため更新処理は不要。"""
        return

    @staticmethod
    def _sort_nodes_by_position(nodes: Iterable) -> tuple:
        sorted_nodes = sorted(nodes, key=lambda node: node.pos()[0])
        return sorted_nodes[0], sorted_nodes[1]

    @staticmethod
    def _first_output_port(node) -> Optional[Port]:
        outputs = node.output_ports()
        return outputs[0] if outputs else None

    @staticmethod
    def _first_input_port(node) -> Optional[Port]:
        inputs = node.input_ports()
        return inputs[0] if inputs else None

    def _show_info_dialog(self, message: str) -> None:
        QMessageBox.information(self, "操作案内", message)

    def _show_error_dialog(self, message: str) -> None:
        QMessageBox.critical(self, "エラー", message)

    def _search_nodes(
        self, keyword: Optional[str] = None, *, show_dialog: bool = True
    ):
        if keyword is None:
            keyword = (
                self._content_browser.current_search_text()
                if self._content_browser is not None
                else ""
            )
        keyword = keyword.strip()
        if not keyword:
            if show_dialog:
                self._show_info_dialog("検索キーワードを入力してください。")
            return None

        keyword_lower = keyword.lower()
        matched = [
            node
            for node in self._collect_all_nodes()
            if hasattr(node, "name") and keyword_lower in node.name().lower()
        ]
        if not matched:
            if show_dialog:
                self._show_info_dialog(f"「{keyword}」に一致するノードが見つかりません。")
            return None

        target = matched[0]
        self._select_single_node(target)
        return target

    def _collect_all_nodes(self) -> List:
        nodes: List = []
        all_nodes = getattr(self._graph, "all_nodes", None)
        if callable(all_nodes):
            result = all_nodes()
            if result is not None:
                nodes = list(result)
        if not nodes:
            nodes_attr = getattr(self._graph, "nodes", None)
            if callable(nodes_attr):
                result = nodes_attr()
                if result is not None:
                    nodes = list(result)
        if not nodes:
            nodes = list(self._known_nodes)
        return nodes

    def _on_selection_changed(self, *_args, **_kwargs) -> None:
        self._update_selected_node_info()

    def _update_selected_node_info(self) -> None:
        nodes = self._graph.selected_nodes()
        node = nodes[0] if nodes else None
        self._current_node = node

        if node is None:
            if self._detail_name_label:
                self._detail_name_label.setText("-")
            if self._detail_type_label:
                self._detail_type_label.setText("-")
            if self._detail_position_label:
                self._detail_position_label.setText("-")
            if self._rename_input is not None:
                self._rename_input.setText("")
                self._rename_input.setEnabled(False)
            if self._rename_button is not None:
                self._rename_button.setEnabled(False)
            return

        name = node.name() if hasattr(node, "name") else str(node)
        node_type = getattr(node, "type_", None)
        if callable(node_type):
            node_type = node_type()
        if not node_type:
            node_type = node.__class__.__name__
        position = node.pos() if hasattr(node, "pos") else (0, 0)
        pos_text = (
            f"({int(position[0])}, {int(position[1])})"
            if isinstance(position, (list, tuple)) and len(position) >= 2
            else "-"
        )

        if self._detail_name_label:
            self._detail_name_label.setText(name)
        if self._detail_type_label:
            self._detail_type_label.setText(str(node_type))
        if self._detail_position_label:
            self._detail_position_label.setText(pos_text)
        if self._rename_input is not None:
            self._rename_input.blockSignals(True)
            self._rename_input.setText(name)
            self._rename_input.setEnabled(True)
            self._rename_input.blockSignals(False)
        if self._rename_button is not None:
            self._rename_button.setEnabled(True)

    def _apply_node_rename(self) -> None:
        if self._current_node is None or self._rename_input is None:
            self._show_info_dialog("名前を変更するノードを選択してください。")
            return

        new_name = self._rename_input.text().strip()
        if not new_name:
            self._show_info_dialog("新しい名前を入力してください。")
            return

        if hasattr(self._current_node, "set_name"):
            self._current_node.set_name(new_name)
        self._update_selected_node_info()
        self._set_modified(True)
        self._refresh_node_catalog()

    def _return_to_start(self) -> None:
        if not self._confirm_discard_changes("未保存の変更があります。スタート画面に戻りますか？"):
            return
        self.hide()
        self.return_to_start_requested.emit()

    # ------------------------------------------------------------------
    # プロジェクトの保存・読み込み
    # ------------------------------------------------------------------
    def _file_save(self) -> None:
        graph_path = self._graph_file_path()
        if graph_path is None:
            self._show_error_dialog("プロジェクトが選択されていません。")
            return
        if self._current_project_root is not None:
            ensure_project_structure(self._current_project_root)
        try:
            self._write_project_to_path(graph_path)
            self._set_modified(False)
            self._show_info_dialog("プロジェクトを保存しました。")
        except OSError as exc:
            self._show_error_dialog(f"保存に失敗しました: {exc}")

    def _file_import(self) -> None:
        if self._current_project_root is None:
            self._show_info_dialog("先にプロジェクトを開いてください。")
            return
        start_dir = str(self._current_project_root / "assets")
        filename, _ = QFileDialog.getOpenFileName(
            self,
            "アセットをインポート",
            start_dir,
            "All Files (*)",
        )
        if not filename:
            return
        source_path = Path(filename)
        target_dir = self._current_project_root / "assets" / "source"
        try:
            target_dir.mkdir(parents=True, exist_ok=True)
            destination = target_dir / source_path.name
            if source_path != destination:
                shutil.copy2(source_path, destination)
        except OSError as exc:
            self._show_error_dialog(f"アセットのコピーに失敗しました: {exc}")
            return
        self._create_asset_node(source_path.stem)
        self._set_modified(True)
        self._show_info_dialog(f"アセット「{source_path.name}」を登録しました。")

    def _write_project_to_path(self, path: Path) -> None:
        state = self._export_project_state()
        path.parent.mkdir(parents=True, exist_ok=True)
        with path.open("w", encoding="utf-8") as handle:
            json.dump(state, handle, ensure_ascii=True, indent=2)

    def _graph_file_path(self) -> Optional[Path]:
        if self._current_project_root is None:
            return None
        return self._current_project_root / "config" / "node_graph.json"

    def _reset_graph(self) -> None:
        existing_nodes = self._collect_all_nodes()
        if existing_nodes:
            try:
                self._graph.delete_nodes(existing_nodes)
            except Exception:
                pass
        self._known_nodes.clear()
        self._node_spawn_offset = 0
        self._task_count = 0
        self._review_count = 0
        clear_selection = getattr(self._graph, "clear_selection", None)
        if callable(clear_selection):
            try:
                clear_selection()
            except Exception:
                pass
        self._on_selection_changed()
        self._refresh_node_catalog()

    def _load_project_graph(self) -> None:
        graph_path = self._graph_file_path()
        self._reset_graph()
        if graph_path is None or not graph_path.exists():
            self._set_modified(False)
            return
        try:
            self._load_project_from_path(graph_path)
            self._set_modified(False)
        except (OSError, ValueError, json.JSONDecodeError) as exc:
            self._show_error_dialog(f"プロジェクトの読み込みに失敗しました: {exc}")
            self._reset_graph()
            self._set_modified(False)

    def _load_project_from_path(self, path: Path) -> None:
        with path.open("r", encoding="utf-8") as handle:
            state = json.load(handle)
        self._apply_project_state(state)

    def _export_project_state(self) -> Dict:
        nodes = self._collect_all_nodes()
        return self._build_state_from_nodes(nodes)

    def _build_state_from_nodes(self, nodes: Iterable) -> Dict:
        node_list = list(nodes)
        node_entries = []
        node_id_map: Dict = {}
        for index, node in enumerate(node_list):
            node_id_map[node] = index
            node_entries.append(
                {
                    "id": index,
                    "name": self._safe_node_name(node),
                    "type": self._node_type_identifier(node),
                    "position": self._safe_node_position(node),
                }
            )

        connections = []
<<<<<<< HEAD
        seen_connections: Set[Tuple[int, str, int, str]] = set()
        for node in node_list:
            outputs = getattr(node, "output_ports", None)
            if not callable(outputs):
                continue
            for port in outputs() or []:
                connected_ports = getattr(port, "connected_ports", None)
                if not callable(connected_ports):
                    continue
                for connected in connected_ports() or []:
=======
        seen_connections: Set[Tuple[int, Optional[int], str, int, Optional[int], str]] = set()
        for node in nodes:
            source_id = node_id_map[node]
            for port in self._collect_ports(node, output=True):
                for connected in self._connected_ports(port):
>>>>>>> 8e740340
                    target_node = connected.node() if hasattr(connected, "node") else None
                    if target_node is None or target_node not in node_id_map:
                        continue
                    target_id = node_id_map[target_node]
                    source_name = self._safe_port_name(port)
                    target_name = self._safe_port_name(connected)
                    source_index = self._port_index_in_node(node, port, output=True)
                    target_index = self._port_index_in_node(target_node, connected, output=False)
                    key = (
                        source_id,
                        source_index,
                        source_name,
                        target_id,
                        target_index,
                        target_name,
                    )
                    if key in seen_connections:
                        continue
                    seen_connections.add(key)
                    entry = {
                        "source": source_id,
                        "source_port": source_name,
                        "target": target_id,
                        "target_port": target_name,
                    }
                    if source_index is not None:
                        entry["source_port_index"] = source_index
                    if target_index is not None:
                        entry["target_port_index"] = target_index
                    connections.append(entry)

        return {"nodes": node_entries, "connections": connections}

    def _file_export_selected_nodes(self) -> None:
        selected_nodes = getattr(self._graph, "selected_nodes", None)
        if not callable(selected_nodes):
            self._show_error_dialog("選択中のノードを取得できませんでした。")
            return
        nodes = list(selected_nodes() or [])
        if not nodes:
            self._show_info_dialog("保存するノードを選択してください。")
            return

        start_dir = (
            str(self._current_project_root)
            if self._current_project_root is not None
            else str(Path.home())
        )
        filename, _ = QFileDialog.getSaveFileName(
            self,
            "選択ノードを保存",
            start_dir,
            "JSON Files (*.json);;All Files (*)",
        )
        if not filename:
            return

        path = Path(filename)
        try:
            state = self._build_state_from_nodes(nodes)
            path.parent.mkdir(parents=True, exist_ok=True)
            with path.open("w", encoding="utf-8") as handle:
                json.dump(state, handle, ensure_ascii=True, indent=2)
        except (OSError, TypeError) as exc:
            self._show_error_dialog(f"保存に失敗しました: {exc}")
            return

        self._show_info_dialog("選択したノードを保存しました。")

    def _apply_project_state(self, state: Dict) -> None:
        nodes_info = state.get("nodes") if isinstance(state, dict) else None
        connections_info = state.get("connections") if isinstance(state, dict) else None
        if not isinstance(nodes_info, list) or not isinstance(connections_info, list):
            raise ValueError("プロジェクトファイルの形式が不正です。")

        existing_nodes = self._collect_all_nodes()
        if existing_nodes:
            self._graph.delete_nodes(existing_nodes)

        self._known_nodes.clear()
        self._node_spawn_offset = 0
        self._task_count = 0
        self._review_count = 0

        identifier_map: Dict[int, object] = {}
        for entry in nodes_info:
            if not isinstance(entry, dict):
                continue
            node_type = entry.get("type")
            node_name = entry.get("name")
            position = entry.get("position")
            if not isinstance(node_type, str) or not isinstance(node_name, str):
                continue
            node = self._graph.create_node(node_type, name=node_name)
            if isinstance(position, (list, tuple)) and len(position) >= 2:
                try:
                    node.set_pos(float(position[0]), float(position[1]))
                except Exception:
                    pass
            entry_id = entry.get("id")
            if isinstance(entry_id, int):
                identifier_map[entry_id] = node
            self._known_nodes.append(node)

        for connection in connections_info:
            if not isinstance(connection, dict):
                continue
            source_id = connection.get("source")
            target_id = connection.get("target")
            if not isinstance(source_id, int) or not isinstance(target_id, int):
                continue
            source_node = identifier_map.get(source_id)
            target_node = identifier_map.get(target_id)
            if source_node is None or target_node is None:
                continue
            source_name, source_index = self._parse_connection_port_reference(
                connection.get("source_port"),
                connection.get("source_port_index"),
            )
            target_name, target_index = self._parse_connection_port_reference(
                connection.get("target_port"),
                connection.get("target_port_index"),
            )
            source_port = self._find_port(
                source_node,
                port_name=source_name,
                port_index=source_index,
                output=True,
            )
            target_port = self._find_port(
                target_node,
                port_name=target_name,
                port_index=target_index,
                output=False,
            )
            if source_port is None or target_port is None:
                continue
            try:
                self._graph.connect_ports(source_port, target_port)
            except Exception:
                continue

        self._node_spawn_offset = len(self._known_nodes)
        self._task_count = sum(
            1 for node in self._known_nodes if self._node_type_identifier(node) == "sotugyo.demo.TaskNode"
        )
        self._review_count = sum(
            1 for node in self._known_nodes if self._node_type_identifier(node) == "sotugyo.demo.ReviewNode"
        )

        clear_selection = getattr(self._graph, "clear_selection", None)
        if callable(clear_selection):
            clear_selection()
        self._on_selection_changed()
        self._refresh_node_catalog()

    def _safe_node_name(self, node) -> str:
        if hasattr(node, "name"):
            try:
                return str(node.name())
            except Exception:
                pass
        return str(node)

    def _node_type_identifier(self, node) -> str:
        type_getter = getattr(node, "type_", None)
        if callable(type_getter):
            try:
                return str(type_getter())
            except Exception:
                pass
        identifier = getattr(node, "__identifier__", "")
        class_name = node.__class__.__name__
        return f"{identifier}.{class_name}" if identifier else class_name

    def _safe_node_position(self, node) -> List[float]:
        position = getattr(node, "pos", None)
        if callable(position):
            try:
                pos = position()
                if isinstance(pos, (list, tuple)) and len(pos) >= 2:
                    return [float(pos[0]), float(pos[1])]
            except Exception:
                pass
        return [0.0, 0.0]

    @staticmethod
    def _safe_port_name(port) -> str:
        name_method = getattr(port, "name", None)
        if callable(name_method):
            try:
                return str(name_method())
            except Exception:
                pass
        return str(port)

    @staticmethod
    def _connected_ports(port) -> List:
        connected_getter = getattr(port, "connected_ports", None)
        if not callable(connected_getter):
            return []
        try:
            return list(connected_getter() or [])
        except Exception:
            return []

    def _collect_ports(self, node, *, output: bool) -> List:
        accessor = "output_ports" if output else "input_ports"
        ports_getter = getattr(node, accessor, None)
        if not callable(ports_getter):
            return []
        try:
            ports = ports_getter() or []
        except Exception:
            return []
        return list(ports)

    def _port_index_in_node(self, node, port, *, output: bool) -> Optional[int]:
        for index, candidate in enumerate(self._collect_ports(node, output=output)):
            if candidate is port:
                return index
        return None

    @staticmethod
    def _parse_connection_port_reference(
        port_entry, index_entry
    ) -> Tuple[Optional[str], Optional[int]]:
        name: Optional[str] = None
        index: Optional[int] = None
        
        def _normalize_index(value) -> Optional[int]:
            if isinstance(value, bool):
                return None
            try:
                return int(value)
            except (TypeError, ValueError):
                return None

        if isinstance(port_entry, dict):
            raw_name = port_entry.get("name")
            if isinstance(raw_name, str):
                name = raw_name
            raw_index = port_entry.get("index")
            normalized = _normalize_index(raw_index)
            if normalized is not None:
                index = normalized
        elif isinstance(port_entry, str):
            name = port_entry
        normalized_index = _normalize_index(index_entry)
        if normalized_index is not None:
            index = normalized_index
        return name, index

    def _find_port(
        self,
        node,
        *,
        port_name: Optional[str],
        port_index: Optional[int],
        output: bool,
    ) -> Optional[Port]:
        ports = self._collect_ports(node, output=output)
        if not ports:
            return None
        if isinstance(port_index, int) and 0 <= port_index < len(ports):
            candidate = ports[port_index]
            if port_name is None or self._safe_port_name(candidate) == port_name:
                return candidate
        for index, port in enumerate(ports):
            if port_name is not None and self._safe_port_name(port) != port_name:
                continue
            if port_index is not None and port_index != index:
                continue
            return port
        return None

    def _set_modified(self, modified: bool) -> None:
        self._is_modified = modified
        self._refresh_window_title()

    def _refresh_window_title(self) -> None:
        title = self.WINDOW_TITLE
        if self._current_project_settings is not None:
            title += f" - {self._current_project_settings.project_name}"
        if self._current_user is not None:
            title += f" ({self._current_user.display_name})"
        self._base_window_title = title
        if self._is_modified:
            title = f"*{title}"
        self.setWindowTitle(title)

    def _confirm_project_change(self, project_name: str) -> bool:
        result = QMessageBox.question(
            self,
            "確認",
            f"プロジェクト「{project_name}」に切り替えますか？",
            QMessageBox.StandardButton.Yes | QMessageBox.StandardButton.No,
            QMessageBox.StandardButton.No,
        )
        return result == QMessageBox.StandardButton.Yes

    def _notify_start_window_refresh(self) -> None:
        parent = self.parent()
        if parent is None:
            return
        refresher = getattr(parent, "refresh_start_state", None)
        if callable(refresher):
            try:
                refresher()
            except Exception:
                pass

    def _confirm_discard_changes(self, message: Optional[str] = None) -> bool:
        if not self._is_modified:
            return True
        text = (
            message
            if message
            else "未保存の変更があります。操作を続行すると現在の編集内容が失われます。続行しますか？"
        )
        result = QMessageBox.warning(
            self,
            "確認",
            text,
            QMessageBox.StandardButton.Yes | QMessageBox.StandardButton.No,
            QMessageBox.StandardButton.No,
        )
        return result == QMessageBox.StandardButton.Yes

    def closeEvent(self, event: QCloseEvent) -> None:
        if not self._confirm_discard_changes("未保存の変更があります。ウィンドウを閉じますか？"):
            event.ignore()
            return
        super().closeEvent(event)
        self.return_to_start_requested.emit()<|MERGE_RESOLUTION|>--- conflicted
+++ resolved
@@ -980,7 +980,6 @@
             )
 
         connections = []
-<<<<<<< HEAD
         seen_connections: Set[Tuple[int, str, int, str]] = set()
         for node in node_list:
             outputs = getattr(node, "output_ports", None)
@@ -991,13 +990,6 @@
                 if not callable(connected_ports):
                     continue
                 for connected in connected_ports() or []:
-=======
-        seen_connections: Set[Tuple[int, Optional[int], str, int, Optional[int], str]] = set()
-        for node in nodes:
-            source_id = node_id_map[node]
-            for port in self._collect_ports(node, output=True):
-                for connected in self._connected_ports(port):
->>>>>>> 8e740340
                     target_node = connected.node() if hasattr(connected, "node") else None
                     if target_node is None or target_node not in node_id_map:
                         continue
